import os, re, shutil, htmlentitydefs

from collections import namedtuple
from xml.sax.saxutils import escape

from calibre import filesystem_encoding
from calibre.customize import CatalogPlugin
from calibre.customize.conversion import OptionRecommendation, DummyReporter
from calibre.ebooks.BeautifulSoup import BeautifulSoup, BeautifulStoneSoup, Tag, NavigableString
from calibre.ptempfile import PersistentTemporaryDirectory
from calibre.utils.logging import Log

FIELDS = ['all', 'author_sort', 'authors', 'comments',
          'cover', 'formats', 'id', 'isbn', 'pubdate', 'publisher', 'rating',
          'series_index', 'series', 'size', 'tags', 'timestamp', 'title',
          'uuid']

class CSV_XML(CatalogPlugin):
    'CSV/XML catalog generator'

    Option = namedtuple('Option', 'option, default, dest, help')

    name = 'Catalog_CSV_XML'
    description = 'CSV/XML catalog generator'
    supported_platforms = ['windows', 'osx', 'linux']
    author = 'Greg Riker'
    version = (1, 0, 0)
    file_types = set(['csv','xml'])

    cli_options = [
            Option('--fields',
                default = 'all',
                dest = 'fields',
                help = _('The fields to output when cataloging books in the '
                    'database.  Should be a comma-separated list of fields.\n'
                    'Available fields: %s.\n'
                    "Default: '%%default'\n"
                    "Applies to: CSV, XML output formats")%', '.join(FIELDS)),

            Option('--sort-by',
                default = 'id',
                dest = 'sort_by',
                help = _('Output field to sort on.\n'
                'Available fields: author_sort, id, rating, size, timestamp, title.\n'
                "Default: '%default'\n"
                "Applies to: CSV, XML output formats"))]

    def run(self, path_to_output, opts, db, notification=DummyReporter()):
        log = Log()
        self.fmt = path_to_output.rpartition('.')[2]
        self.notification = notification

        if False and opts.verbose:
            log("%s:run" % self.name)
            log(" path_to_output: %s" % path_to_output)
            log(" Output format: %s" % self.fmt)

            # Display opts
            opts_dict = vars(opts)
            keys = opts_dict.keys()
            keys.sort()
            log(" opts:")
            for key in keys:
                log("  %s: %s" % (key, opts_dict[key]))

        # If a list of ids are provided, don't use search_text
        if opts.ids:
            opts.search_text = None

        data = self.search_sort_db(db, opts)

        if not len(data):
            log.error("\nNo matching database entries for search criteria '%s'" % opts.search_text)
            raise SystemExit(1)

        # Get the requested output fields as a list
        fields = self.get_output_fields(opts)

        if self.fmt == 'csv':
            outfile = open(path_to_output, 'w')

            # Output the field headers
            outfile.write(u'%s\n' % u','.join(fields))

            # Output the entry fields
            for entry in data:
                outstr = ''
                for (x, field) in enumerate(fields):
                    item = entry[field]
                    if field in ['authors','tags','formats']:
                        item = ', '.join(item)
                    if x < len(fields) - 1:
                        if item is not None:
                            outstr += u'"%s",' % unicode(item).replace('"','""')
                        else:
                            outstr += '"",'
                    else:
                        if item is not None:
                            outstr += u'"%s"\n' % unicode(item).replace('"','""')
                        else:
                            outstr += '""\n'
                outfile.write(outstr.encode('utf-8'))
            outfile.close()

        elif self.fmt == 'xml':
            from lxml import etree

            from calibre.utils.genshi.template import MarkupTemplate

            PY_NAMESPACE = "http://genshi.edgewall.org/"
            PY = "{%s}" % PY_NAMESPACE
            NSMAP = {'py' : PY_NAMESPACE}
            root = etree.Element('calibredb', nsmap=NSMAP)
            py_for = etree.SubElement(root, PY + 'for', each="record in data")
            record = etree.SubElement(py_for, 'record')

            if 'id' in fields:
                record_child = etree.SubElement(record, 'id')
                record_child.set(PY + "if", "record['id']")
                record_child.text = "${record['id']}"

            if 'uuid' in fields:
                record_child = etree.SubElement(record, 'uuid')
                record_child.set(PY + "if", "record['uuid']")
                record_child.text = "${record['uuid']}"

            if 'title' in fields:
                record_child = etree.SubElement(record, 'title')
                record_child.set(PY + "if", "record['title']")
                record_child.text = "${record['title']}"

            if 'authors' in fields:
                record_child = etree.SubElement(record, 'authors', sort="${record['author_sort']}")
                record_subchild = etree.SubElement(record_child, PY + 'for', each="author in record['authors']")
                record_subsubchild = etree.SubElement(record_subchild, 'author')
                record_subsubchild.text = '$author'

            if 'publisher' in fields:
                record_child = etree.SubElement(record, 'publisher')
                record_child.set(PY + "if", "record['publisher']")
                record_child.text = "${record['publisher']}"

            if 'rating' in fields:
                record_child = etree.SubElement(record, 'rating')
                record_child.set(PY + "if", "record['rating']")
                record_child.text = "${record['rating']}"

            if 'date' in fields:
                record_child = etree.SubElement(record, 'date')
                record_child.set(PY + "if", "record['date']")
                record_child.text = "${record['date']}"

            if 'pubdate' in fields:
                record_child = etree.SubElement(record, 'pubdate')
                record_child.set(PY + "if", "record['pubdate']")
                record_child.text = "${record['pubdate']}"

            if 'size' in fields:
                record_child = etree.SubElement(record, 'size')
                record_child.set(PY + "if", "record['size']")
                record_child.text = "${record['size']}"

            if 'tags' in fields:
                # <tags py:if="record['tags']">
                #  <py:for each="tag in record['tags']">
                #   <tag>$tag</tag>
                #  </py:for>
                # </tags>
                record_child = etree.SubElement(record, 'tags')
                record_child.set(PY + "if", "record['tags']")
                record_subchild = etree.SubElement(record_child, PY + 'for', each="tag in record['tags']")
                record_subsubchild = etree.SubElement(record_subchild, 'tag')
                record_subsubchild.text = '$tag'

            if 'comments' in fields:
                record_child = etree.SubElement(record, 'comments')
                record_child.set(PY + "if", "record['comments']")
                record_child.text = "${record['comments']}"

            if 'series' in fields:
                # <series py:if="record['series']" index="${record['series_index']}">
                #  ${record['series']}
                # </series>
                record_child = etree.SubElement(record, 'series')
                record_child.set(PY + "if", "record['series']")
                record_child.set('index', "${record['series_index']}")
                record_child.text = "${record['series']}"

            if 'isbn' in fields:
                record_child = etree.SubElement(record, 'isbn')
                record_child.set(PY + "if", "record['isbn']")
                record_child.text = "${record['isbn']}"

            if 'cover' in fields:
                # <cover py:if="record['cover']">
                #  ${record['cover'].replace(os.sep, '/')}
                # </cover>
                record_child = etree.SubElement(record, 'cover')
                record_child.set(PY + "if", "record['cover']")
                record_child.text = "${record['cover']}"

            if 'formats' in fields:
                # <formats py:if="record['formats']">
                #  <py:for each="path in record['formats']">
                #    <format>${path.replace(os.sep, '/')}</format>
                #  </py:for>
                # </formats>
                record_child = etree.SubElement(record, 'formats')
                record_child.set(PY + "if", "record['formats']")
                record_subchild = etree.SubElement(record_child, PY + 'for', each="path in record['formats']")
                record_subsubchild = etree.SubElement(record_subchild, 'format')
                record_subsubchild.text = "${path.replace(os.sep, '/')}"

            outfile = open(path_to_output, 'w')
            template = MarkupTemplate(etree.tostring(root, xml_declaration=True,
                                      encoding="UTF-8", pretty_print=True))
            outfile.write(template.generate(data=data, os=os).render('xml'))
            outfile.close()

        return None

class EPUB_MOBI(CatalogPlugin):
    'ePub catalog generator'

    Option = namedtuple('Option', 'option, default, dest, help')

    name = 'Catalog_EPUB_MOBI'
    description = 'EPUB/MOBI catalog generator'
    supported_platforms = ['windows', 'osx', 'linux']
    minimum_calibre_version = (0, 6, 34)
    author = 'Greg Riker'
    version = (0, 0, 1)
    file_types = set(['epub','mobi'])

    cli_options = [Option('--catalog-title',
                          default = 'My Books',
                          dest = 'catalog_title',
                          help = _('Title of generated catalog used as title in metadata.\n'
                          "Default: '%default'\n"
                          "Applies to: ePub, MOBI output formats")),
                   Option('--debug-pipeline',
                           default=None,
                           dest='debug_pipeline',
                           help=_("Save the output from different stages of the conversion "
                           "pipeline to the specified "
                           "directory. Useful if you are unsure at which stage "
                           "of the conversion process a bug is occurring.\n"
                           "Default: '%default'None\n"
                           "Applies to: ePub, MOBI output formats")),
                   Option('--exclude-genre',
                          default='\[[\w ]*\]',
                          dest='exclude_genre',
                          help=_("Regex describing tags to exclude as genres.\n" "Default: '%default' excludes bracketed tags, e.g. '[<tag>]'\n"
                          "Applies to: ePub, MOBI output formats")),
                   Option('--exclude-tags',
                          default=('~,'+_('Catalog')),
                          dest='exclude_tags',
                          help=_("Comma-separated list of tag words indicating book should be excluded from output.  Case-insensitive.\n"
                          "--exclude-tags=skip will match 'skip this book' and 'Skip will like this'.\n"
                          "Default: '%default'\n"
                          "Applies to: ePub, MOBI output formats")),
                   Option('--read-tag',
                          default='+',
                          dest='read_tag',
                          help=_("Tag indicating book has been read.\n" "Default: '%default'\n"
                          "Applies to: ePub, MOBI output formats")),
                   Option('--note-tag',
                          default='*',
                          dest='note_tag',
                          help=_("Tag prefix for user notes, e.g. '*Jeff might enjoy reading this'.\n"
                          "Default: '%default'\n"
                          "Applies to: ePub, MOBI output formats")),
                   Option('--output-profile',
                          default=None,
                          dest='output_profile',
                          help=_("Specifies the output profile.  In some cases, an output profile is required to optimize the catalog for the device.  For example, 'kindle' or 'kindle_dx' creates a structured Table of Contents with Sections and Articles.\n"
                          "Default: '%default'\n"
                          "Applies to: ePub, MOBI output formats"))
                          ]

    class NumberToText(object):
        '''
        Converts numbers to text
        4.56    => four point fifty-six
        456     => four hundred fifty-six
        4:56    => four fifty-six
        '''

        lessThanTwenty = ["<zero>","one","two","three","four","five","six","seven","eight","nine",
                          "ten","eleven","twelve","thirteen","fourteen","fifteen","sixteen","seventeen",
                          "eighteen","nineteen"]
        tens = ["<zero>","<tens>","twenty","thirty","forty","fifty","sixty","seventy","eighty","ninety"]
        hundreds = ["<zero>","one","two","three","four","five","six","seven","eight","nine"]

        def __init__(self, number):
            self.number = number
            self.text = ''
            self.numberTranslate()

        def stringFromInt(self, intToTranslate):
            # Convert intToTranslate to string
            # intToTranslate is a three-digit number

            tensComponentString = ""

            hundredsComponent = intToTranslate - (intToTranslate % 100)
            tensComponent = intToTranslate % 100

            # Build the hundreds component
            if hundredsComponent:
                hundredsComponentString = "%s hundred" % self.hundreds[hundredsComponent/100]
            else:
                hundredsComponentString = ""

            # Build the tens component
            if tensComponent < 20:
                if tensComponent > 0:
                    tensComponentString = self.lessThanTwenty[tensComponent]
            else:
                tensPart = ""
                onesPart = ""

                # Get the tens part
                tensPart = self.tens[tensComponent / 10]
                onesPart = self.lessThanTwenty[tensComponent % 10]

                if intToTranslate % 10:
                    tensComponentString = "%s-%s" % (tensPart, onesPart)
                else:
                    tensComponentString = "%s" % tensPart

            # Concatenate the results
            if hundredsComponent and not tensComponent:
                result = hundredsComponentString
            if not hundredsComponent and tensComponent:
                result = tensComponentString
            if hundredsComponent and tensComponent:
                result = hundredsComponentString + " " + tensComponentString

            return result

        def numberTranslate(self):
            hundredsNumber = 0
            thousandsNumber = 0
            hundredsString = ""
            thousandsString = ""
            resultString = ""

            # Test for time
            if re.search(':',self.number):
                time_strings = self.number.split(":")
                hours = EPUB_MOBI.NumberToText(time_strings[0]).text
                minutes = EPUB_MOBI.NumberToText(time_strings[1]).text
                self.text = '%s-%s' % (hours.capitalize(), minutes)

            # Test for decimal
            elif re.search('\.',self.number):
                decimal_strings = self.number.split(".")
                left = EPUB_MOBI.NumberToText(decimal_strings[0]).text
                right = EPUB_MOBI.NumberToText(decimal_strings[1]).text
                self.text = '%s point %s' % (left.capitalize(), right)

            # Test for hypenated
            elif re.search('-', self.number):
                strings = self.number.split('-')
                if re.search('[0-9]+', strings[0]):
                    left = EPUB_MOBI.NumberToText(strings[0]).text
                    right = strings[1]
                else:
                    left = strings[0]
                    right = EPUB_MOBI.NumberToText(strings[1]).text
                self.text = '%s-%s' % (left, right)

            # Test for comma
            elif re.search(',', self.number):
                self.text = EPUB_MOBI.NumberToText(self.number.replace(',','')).text

            # Test for hybrid e.g., 'K2'
            elif re.search('[\D]+', self.number):
                result = []
                for char in self.number:
                    if re.search('[\d]+', char):
                        result.append(EPUB_MOBI.NumberToText(char).text)
                    else:
                        result.append(char)
                self.text = ''.join(result)

            else:
                try:
                    number = int(self.number)
                except:
                    return

                if number > 1000000:
                    self.text = "%d out of range" % number
                    return

                if number == 1000000:
                    self.text = "one million"
                else :
                    # Strip out the three-digit number groups
                    thousandsNumber = number/1000
                    hundredsNumber = number - (thousandsNumber * 1000)

                    # Convert the lower 3 numbers - hundredsNumber
                    if hundredsNumber :
                        hundredsString = self.stringFromInt(hundredsNumber)

                    # Convert the upper 3 numbers - thousandsNumber
                    if thousandsNumber:
                        if number > 1099 and number < 2000:
                            resultString = '%s %s' % (self.lessThanTwenty[number/100],
                                                     self.stringFromInt(number % 100))
                            self.text = resultString.strip().capitalize()
                            return
                        else:
                            thousandsString = self.stringFromInt(thousandsNumber)

                    # Concatenate the strings
                    if thousandsNumber and not hundredsNumber:
                        resultString = "%s thousand" % thousandsString

                    if thousandsNumber and hundredsNumber:
                        resultString = "%s thousand %s" % (thousandsString, hundredsString)

                    if not thousandsNumber and hundredsNumber:
                        resultString = "%s" % hundredsString

                    if not thousandsNumber and not hundredsNumber:
                        resultString = "zero"

                    self.text = resultString.strip().capitalize()

    class CatalogBuilder(object):
        '''
        Generates catalog source files from calibre database

        Implementation notes
        - 'Marker tags' in a book's metadata are used to flag special conditions:
                    (Defaults)
                    '~' : Do not catalog this book
                    '+' : Mark this book as read (check mark) in lists
                    '*' : Display trailing text as 'Note: <text>' in top frame next to cover
            '[<source>] : Source of content (e.g., Amazon, Project Gutenberg).  Do not create genre

        - Program flow
            catalog = Catalog(notification=Reporter())
            catalog.createDirectoryStructure()
            catalog.copyResources()
            catalog.buildSources()

        - To do:
    ***     generateThumbnails() creates a default book image from book.svg, but the background
            is black instead of white.  This needs to be fixed (approx line #1418)

        '''

        # Number of discrete steps to catalog creation
        current_step = 0.0
        total_steps = 13.0

        # Used to xlate pubdate to friendly format
        MONTHS = ['January', 'February','March','April','May','June',
                      'July','August','September','October','November','December']


        # basename              output file basename
        # creator               dc:creator in OPF metadata
        # descriptionClip       limits size of NCX descriptions (Kindle only)
        # includeSources        Used in processSpecialTags to skip tags like '[SPL]'
        # notification          Used to check for cancel, report progress
        # plugin_path           Plugin zip file (resources)
        # stylesheet            CSS stylesheet
        # title                 dc:title in OPF metadata, NCX periodical
        # verbosity             level of diagnostic printout

        def __init__(self, db, opts, plugin,
                     notification=DummyReporter(),
                     stylesheet="content/stylesheet.css"):
            self.__opts = opts
            self.__authors = None
            self.__basename = opts.basename
            self.__booksByAuthor = None
            self.__booksByTitle = None
            self.__catalogPath = PersistentTemporaryDirectory("_epub_mobi_catalog", prefix='')
            self.__contentDir = os.path.join(self.catalogPath, "content")
            self.__creator = opts.creator
            self.__db = db
            self.__descriptionClip = opts.descriptionClip
            self.__error = None
            self.__generateForKindle = True if (self.opts.fmt == 'mobi' and \
                                       self.opts.output_profile and \
                                       self.opts.output_profile.startswith("kindle")) else False
            self.__genres = None
            self.__htmlFileList = []
            self.__libraryPath = self.fetchLibraryPath()
            self.__markerTags = self.getMarkerTags()
            self.__ncxSoup = None
            self.__playOrder = 1
            self.__plugin = plugin
            self.__plugin_path = opts.plugin_path
            self.__progressInt = 0.0
            self.__progressString = ''
            self.__reporter = notification
            self.__stylesheet = stylesheet
            self.__thumbs = None
            self.__title = opts.catalog_title
            self.__verbose = opts.verbose

            if self.verbose:
<<<<<<< HEAD
                self.opts.log.info("CatalogBuilder(): Generating %s for %s" % (self.opts.fmt, self.opts.output_profile))
            
=======
                print "CatalogBuilder(): Generating %s for %s" % (self.opts.fmt, self.opts.output_profile)

>>>>>>> 1acc7f0f
        # Accessors
        '''
        @dynamic_property
        def xxxx(self):
            def fget(self):
                return self.__
            def fset(self, val):
                self.__ = val
            return property(fget=fget, fset=fset)
        '''

        @dynamic_property
        def authors(self):
            def fget(self):
                return self.__authors
            def fset(self, val):
                self.__authors = val
            return property(fget=fget, fset=fset)
        @dynamic_property
        def basename(self):
            def fget(self):
                return self.__basename
            def fset(self, val):
                self.__basename = val
            return property(fget=fget, fset=fset)
        @dynamic_property
        def booksByAuthor(self):
            def fget(self):
                return self.__booksByAuthor
            def fset(self, val):
                self.__booksByAuthor = val
            return property(fget=fget, fset=fset)
        @dynamic_property
        def booksByTitle(self):
            def fget(self):
                return self.__booksByTitle
            def fset(self, val):
                self.__booksByTitle = val
            return property(fget=fget, fset=fset)
        @dynamic_property
        def catalogPath(self):
            def fget(self):
                return self.__catalogPath
            def fset(self, val):
                self.__catalogPath = val
            return property(fget=fget, fset=fset)
        @dynamic_property
        def contentDir(self):
            def fget(self):
                return self.__contentDir
            def fset(self, val):
                self.__contentDir = val
            return property(fget=fget, fset=fset)
        @dynamic_property
        def creator(self):
            def fget(self):
                return self.__creator
            def fset(self, val):
                self.__creator = val
            return property(fget=fget, fset=fset)
        @dynamic_property
        def db(self):
            def fget(self):
                return self.__db
            return property(fget=fget)
        @dynamic_property
        def descriptionClip(self):
            def fget(self):
                return self.__descriptionClip
            def fset(self, val):
                self.__descriptionClip = val
            return property(fget=fget, fset=fset)
        @dynamic_property
        def error(self):
            def fget(self):
                return self.__error
            return property(fget=fget)
        @dynamic_property
        def generateForKindle(self):
            def fget(self):
                return self.__generateForKindle
            def fset(self, val):
                self.__generateForKindle = val
            return property(fget=fget, fset=fset)
        @dynamic_property
        def genres(self):
            def fget(self):
                return self.__genres
            def fset(self, val):
                self.__genres = val
            return property(fget=fget, fset=fset)
        @dynamic_property
        def htmlFileList(self):
            def fget(self):
                return self.__htmlFileList
            def fset(self, val):
                self.__htmlFileList = val
            return property(fget=fget, fset=fset)
        @dynamic_property
        def libraryPath(self):
            def fget(self):
                return self.__libraryPath
            def fset(self, val):
                self.__libraryPath = val
            return property(fget=fget, fset=fset)
        @dynamic_property
        def markerTags(self):
            def fget(self):
                return self.__markerTags
            def fset(self, val):
                self.__markerTags = val
            return property(fget=fget, fset=fset)
        @dynamic_property
        def ncxSoup(self):
            def fget(self):
                return self.__ncxSoup
            def fset(self, val):
                self.__ncxSoup = val
            return property(fget=fget, fset=fset)
        @dynamic_property
        def opts(self):
            def fget(self):
                return self.__opts
            return property(fget=fget)
        @dynamic_property
        def playOrder(self):
            def fget(self):
                return self.__playOrder
            def fset(self,val):
                self.__playOrder = val
            return property(fget=fget, fset=fset)
        @dynamic_property
        def plugin(self):
            def fget(self):
                return self.__plugin
            return property(fget=fget)
        @dynamic_property
        def pluginPath(self):
            def fget(self):
                return self.__pluginPath
            def fset(self, val):
                self.__pluginPath = val
            return property(fget=fget, fset=fset)
        @dynamic_property
        def progressInt(self):
            def fget(self):
                return self.__progressInt
            def fset(self, val):
                self.__progressInt = val
            return property(fget=fget, fset=fset)
        @dynamic_property
        def progressString(self):
            def fget(self):
                return self.__progressString
            def fset(self, val):
                self.__progressString = val
            return property(fget=fget, fset=fset)
        @dynamic_property
        def reporter(self):
            def fget(self):
                return self.__reporter
            def fset(self, val):
                self.__reporter = val
            return property(fget=fget, fset=fset)
        @dynamic_property
        def stylesheet(self):
            def fget(self):
                return self.__stylesheet
            def fset(self, val):
                self.__stylesheet = val
            return property(fget=fget, fset=fset)
        @dynamic_property
        def thumbs(self):
            def fget(self):
                return self.__thumbs
            def fset(self, val):
                self.__thumbs = val
            return property(fget=fget, fset=fset)
        @dynamic_property
        def title(self):
            def fget(self):
                return self.__title
            def fset(self, val):
                self.__title = val
            return property(fget=fget, fset=fset)
        @dynamic_property
        def verbose(self):
            def fget(self):
                return self.__verbose
            def fset(self, val):
                self.__verbose = val
            return property(fget=fget, fset=fset)

        @dynamic_property
        def READ_SYMBOL(self):
            def fget(self):
                return '<font style="color:black">&#x2713;</font>' if self.generateForKindle else \
                       '<font style="color:black">%s</font>' % self.opts.read_tag
            return property(fget=fget)
        @dynamic_property
        def NOT_READ_SYMBOL(self):
            def fget(self):
                return '<font style="color:white">&#x2713;</font>' if self.generateForKindle else \
                       '<font style="color:white">%s</font>' % self.opts.read_tag
            return property(fget=fget)
        @dynamic_property
        def FULL_RATING_SYMBOL(self):
            def fget(self):
                return "&#9733;" if self.generateForKindle else "*"
            return property(fget=fget)
        @dynamic_property
        def EMPTY_RATING_SYMBOL(self):
            def fget(self):
                return "&#9734;" if self.generateForKindle else ' '
            return property(fget=fget)

        # Methods
        def buildSources(self):
            if getattr(self.reporter, 'cancel_requested', False): return 1
            if not self.booksByTitle:
                self.fetchBooksByTitle()

            if getattr(self.reporter, 'cancel_requested', False): return 1
            self.fetchBooksByAuthor()

            if getattr(self.reporter, 'cancel_requested', False): return 1
            self.generateHTMLDescriptions()

            if getattr(self.reporter, 'cancel_requested', False): return 1
            self.generateHTMLByTitle()

            if getattr(self.reporter, 'cancel_requested', False): return 1
            self.generateHTMLByAuthor()

            if getattr(self.reporter, 'cancel_requested', False): return 1
            self.generateHTMLByTags()

            if getattr(self.reporter, 'cancel_requested', False): return 1
            from calibre.utils.PythonMagickWand import ImageMagick
            with ImageMagick():
                self.generateThumbnails()

            if getattr(self.reporter, 'cancel_requested', False): return 1
            self.generateOPF()

            if getattr(self.reporter, 'cancel_requested', False): return 1
            self.generateNCXHeader()

            if getattr(self.reporter, 'cancel_requested', False): return 1
            self.generateNCXDescriptions("Descriptions")

            if getattr(self.reporter, 'cancel_requested', False): return 1
            self.generateNCXByTitle("Titles")

            if getattr(self.reporter, 'cancel_requested', False): return 1
            self.generateNCXByAuthor("Authors")

            if getattr(self.reporter, 'cancel_requested', False): return 1
            self.generateNCXByTags("Genres")

            if getattr(self.reporter, 'cancel_requested', False): return 1
            self.writeNCX()

            return 0

        def cleanUp(self):
            pass

        def copyResources(self):
            '''Move resource files to self.catalogPath'''
            catalog_resources = P("catalog")

            files_to_copy = [('','DefaultCover.jpg'),
                             ('content','stylesheet.css'),
                             ('images','mastheadImage.gif')]

            for file in files_to_copy:
                if file[0] == '':
                    shutil.copy(os.path.join(catalog_resources,file[1]),
                                    self.catalogPath)
                else:
                    shutil.copy(os.path.join(catalog_resources,file[1]),
                                    os.path.join(self.catalogPath, file[0]))

        def fetchBooksByTitle(self):

            result = self.updateProgressFullStep("fetchBooksByTitle()")
            if self.verbose:
                self.opts.log.info(result)

            # Get the database as a dictionary
            # Sort by title
            # Search is a string like this:
            # not tag:<exclude_tag> author:"Riker"
            # So we need to merge opts.exclude_tag with opts.search_text
            # not tag:"~" author:"Riker"

            self.opts.sort_by = 'title'

            # Merge opts.exclude_tag with opts.search_text

            # What if no exclude tags?
            exclude_tags = self.opts.exclude_tags.split(',')
            search_terms = []
            for tag in exclude_tags:
                search_terms.append("tag:%s" % tag)
            search_phrase = "not (%s)" % " or ".join(search_terms)

            # If a list of ids are provided, don't use search_text
            if self.opts.ids:
                self.opts.search_text = search_phrase
            else:
                if self.opts.search_text:
                    self.opts.search_text += " " + search_phrase
                else:
                    self.opts.search_text = search_phrase

            # Fetch the database as a dictionary
            data = self.plugin.search_sort_db(self.db, self.opts)

            # Populate this_title{} from data[{},{}]
            titles = []
            for record in data:
                this_title = {}

                title = this_title['title'] = self.convertHTMLEntities(record['title'])
                this_title['title_sort'] = self.generateSortTitle(title)
                this_title['author'] = " &amp; ".join(record['authors'])
                this_title['author_sort'] = record['author_sort']
                this_title['id'] = record['id']
                if record['publisher']:
                    this_title['publisher'] = re.sub('&', '&amp;', record['publisher'])

                this_title['rating'] = record['rating'] if record['rating'] else 0
                # <pubdate>2009-11-05 09:29:37</pubdate>
                date_strings = str(record['pubdate']).split("-")
                this_title['date'] = '%s %s' % (self.MONTHS[int(date_strings[1])-1], date_strings[0])

                if record['comments']:
                    this_title['description'] = re.sub('&', '&amp;', record['comments'])
                    this_title['short_description'] = self.generateShortDescription(this_title['description'])
                else:
                    this_title['description'] = None
                    this_title['short_description'] = None

                if record['cover']:
                    this_title['cover'] = re.sub('&amp;', '&', record['cover'])

                # This may be updated in self.processSpecialTags()
                this_title['read'] = False

                if record['tags']:
                    this_title['tags'] = self.processSpecialTags(record['tags'],
                                            this_title, self.opts)
                if record['formats']:
                    formats = []
                    for format in record['formats']:
                        formats.append(self.convertHTMLEntities(format))
                    this_title['formats'] = formats

                titles.append(this_title)

            # Re-sort based on title_sort
            self.booksByTitle = sorted(titles,
                                 key=lambda x:(x['title_sort'].upper(), x['title_sort'].upper()))
            if self.verbose:
                self.opts.log.info("fetchBooksByTitle(): %d books" % len(self.booksByTitle))
                for title in self.booksByTitle:
<<<<<<< HEAD
                    self.opts.log.info((u" %-50s %-25s" % (title['title'][0:45], title['title_sort'][0:20])).encode('utf-8'))
=======
                    print (u" %-50s %-25s" % (title['title'][0:45], title['title_sort'][0:20])).encode('utf-8')
                print
>>>>>>> 1acc7f0f

        def fetchBooksByAuthor(self):
            # Generate a list of titles sorted by author from the database

            result = self.updateProgressFullStep("fetchBooksByAuthor()")
            if self.verbose:
                self.opts.log.info(result)

            # Sort titles case-insensitive
            self.booksByAuthor = sorted(self.booksByTitle,
                                 key=lambda x:(x['author_sort'].upper(), x['author_sort'].upper()))

            # Build the unique_authors set from existing data
            authors = [(record['author'], record['author_sort']) for record in self.booksByAuthor]

            # authors[] contains a list of all book authors, with multiple entries for multiple books by author
            #        authors[]: (([0]:friendly  [1]:sort))
            # unique_authors[]: (([0]:friendly  [1]:sort  [2]:book_count))
            books_by_current_author = 0
            current_author = authors[0]
            multiple_authors = False
            unique_authors = []
            for (i,author) in enumerate(authors):
                if author != current_author:
                    # Note that current_author and author are tuples: (friendly, sort)
                    multiple_authors = True

                if author != current_author and i:
                    # Warn if friendly matches previous, but sort doesn't
                    if author[0] == current_author[0]:
                        self.opts.log.warn("Warning: multiple entries for Author '%s' with differing Author Sort metadata:" % author[0])
                        self.opts.log.warn(" '%s' != '%s'" % (author[1], current_author[1]))
                    
                    # New author, save the previous author/sort/count
                    unique_authors.append((current_author[0], current_author[1].title(),
                                           books_by_current_author))
                    current_author = author
                    books_by_current_author = 1
                elif i==0 and len(authors) == 1:
                    # Allow for single-book lists
                    unique_authors.append((current_author[0], current_author[1].title(),
                                           books_by_current_author))
                else:
                    books_by_current_author += 1

            # Allow for single-author dataset
            if not multiple_authors:
                unique_authors.append((current_author[0], current_author[1].title(),
                                       books_by_current_author))

            if self.verbose:
                self.opts.log.info("\nfetchBooksByauthor(): %d unique authors" % len(unique_authors))
                for author in unique_authors:
<<<<<<< HEAD
                    self.opts.log.info((u" %-50s %-25s %2d" % (author[0][0:45], author[1][0:20],  
                       author[2])).encode('utf-8'))               
                    
=======
                    print (u" %-50s %-25s %2d" % (author[0][0:45], author[1][0:20],
                       author[2])).encode('utf-8')
                print

>>>>>>> 1acc7f0f
            self.authors = unique_authors

        def generateHTMLDescriptions(self):
            # Write each title to a separate HTML file in contentdir
            result = self.updateProgressFullStep("generateHTMLDescriptions()")
            if self.verbose:
                self.opts.log.info(result)

            for (title_num, title) in enumerate(self.booksByTitle):
                if False:
                    self.opts.log.info("%3s: %s - %s" % (title['id'], title['title'], title['author']))

                self.updateProgressMicroStep("generating book descriptions ...",
                        float(title_num*100/len(self.booksByTitle))/100)

                # Generate the header
                soup = self.generateHTMLDescriptionHeader("%s" % title['title'])
                body = soup.find('body')

                btc = 0

                # Insert the anchor
                aTag = Tag(soup, "a")
                aTag['name'] = "book%d" % int(title['id'])
                body.insert(btc, aTag)
                btc += 1

                # Insert the book title
                #<p class="title"><a name="<database_id>"></a><em>Book Title</em></p>
                emTag = Tag(soup, "em")
                emTag.insert(0, NavigableString(escape(title['title'])))
                titleTag = body.find(attrs={'class':'title'})
                titleTag.insert(0,emTag)

                # Insert the author
                authorTag = body.find(attrs={'class':'author'})
                aTag = Tag(soup, "a")
                aTag['href'] = "%s.html#%s" % ("ByAlphaAuthor", self.generateAuthorAnchor(title['author']))
                #aTag.insert(0, escape(title['author']))
                aTag.insert(0, title['author'])
                authorTag.insert(0, NavigableString("by "))
                authorTag.insert(1, aTag)

                '''
                # Insert the unlinked tags.  Tags are not linked, just informative
                if 'tags' in title:
                    tagsTag = body.find(attrs={'class':'tags'})
                    emTag = Tag(soup,"em")
                    emTag.insert(0,NavigableString(', '.join(title['tags'])))
                    tagsTag.insert(0,emTag)

                '''
                # Insert tags with links to genre sections
                if 'tags' in title:
                    tagsTag = body.find(attrs={'class':'tags'})
                    ttc = 0

                    # Insert a spacer to match the author indent
                    fontTag = Tag(soup,"font")
                    fontTag['style'] = 'color:white;font-size:large'
                    if self.opts.fmt == 'epub':
                        fontTag['style'] += ';opacity: 0.0'
                    fontTag.insert(0, NavigableString("by "))
                    tagsTag.insert(ttc, fontTag)
                    ttc += 1

                    for tag in title['tags']:
                        aTag = Tag(soup,'a')
                        aTag['href'] = "Genre%s.html" % re.sub("\W","",self.convertHTMLEntities(tag))
                        aTag.insert(0,escape(NavigableString(tag)))
                        emTag = Tag(soup, "em")
                        emTag.insert(0, aTag)
                        if ttc < len(title['tags']):
                            emTag.insert(1, NavigableString(', '))
                        tagsTag.insert(ttc, emTag)
                        ttc += 1

                # Insert the cover <img> if available
                imgTag = Tag(soup,"img")
                if 'cover' in title:
                    imgTag['src']  = "../images/thumbnail_%d.jpg" % int(title['id'])
                else:
                    imgTag['src']  = "../images/thumbnail_default.jpg"
                imgTag['alt'] = "cover"
                thumbnailTag = body.find(attrs={'class':'thumbnail'})
                thumbnailTag.insert(0,imgTag)

                # Insert the publisher
                publisherTag = body.find(attrs={'class':'publisher'})
                if 'publisher' in title:
                    publisherTag.insert(0,NavigableString(title['publisher'] + '<br/>' ))
                else:
                    publisherTag.insert(0,NavigableString('(unknown)<br/>'))

                # Insert the publication date
                pubdateTag = body.find(attrs={'class':'date'})
                if title['date'] is not None:
                    pubdateTag.insert(0,NavigableString(title['date'] + '<br/>'))
                else:
                    pubdateTag.insert(0,NavigableString('(unknown)<br/>'))

                # Insert the rating
                # Render different ratings chars for epub/mobi
                stars = int(title['rating']) / 2
                star_string = self.FULL_RATING_SYMBOL * stars
                empty_stars = self.EMPTY_RATING_SYMBOL * (5 - stars)

                ratingTag = body.find(attrs={'class':'rating'})
                ratingTag.insert(0,NavigableString('%s%s <br/>' % (star_string,empty_stars)))

                # Insert user notes or remove Notes label.  Notes > 1 line will push formatting down
                if 'notes' in title:
                    notesTag = body.find(attrs={'class':'notes'})
                    notesTag.insert(0,NavigableString(title['notes'] + '<br/>'))
                else:
                    notes_labelTag = body.find(attrs={'class':'notes_label'})
                    empty_labelTag = Tag(soup, "td")
                    empty_labelTag.insert(0,NavigableString('<br/>'))
                    notes_labelTag.replaceWith(empty_labelTag)

                # Insert the blurb
                if 'description' in title and title['description'] > '':
                    blurbTag = body.find(attrs={'class':'description'})
                    blurbTag.insert(0,NavigableString(title['description']))

                # Write the book entry to contentdir
                outfile = open("%s/book_%d.html" % (self.contentDir, int(title['id'])), 'w')
                outfile.write(soup.prettify())
                outfile.close()

        def generateHTMLByTitle(self):
            # Write books by title A-Z to HTML file

            result = self.updateProgressFullStep("generateHTMLByTitle()")
            if self.verbose:
                self.opts.log.info(result)

            soup = self.generateHTMLEmptyHeader("Books By Alpha Title")
            body = soup.find('body')
            btc = 0

            # Insert section tag
            aTag = Tag(soup,'a')
            aTag['name'] = 'section_start'
            body.insert(btc, aTag)
            btc += 1

            # Insert the anchor
            aTag = Tag(soup, "a")
            aTag['name'] = "bytitle"
            body.insert(btc, aTag)
            btc += 1

            '''
            # We don't need this because the Kindle shows section titles
            #<h2><a name="byalphatitle" id="byalphatitle"></a>By Title</h2>
            h2Tag = Tag(soup, "h2")
            aTag = Tag(soup, "a")
            aTag['name'] = "bytitle"
            h2Tag.insert(0,aTag)
            h2Tag.insert(1,NavigableString('By Title (%d)' % len(self.booksByTitle)))
            body.insert(btc,h2Tag)
            btc += 1
            '''

            # <p class="letter_index">
            # <p class="book_title">
            divTag = Tag(soup, "div")
            dtc = 0
            current_letter = ""

            # Loop through the books by title
            for book in self.booksByTitle:
                if book['title_sort'][0].upper() != current_letter :
                    # Start a new letter
                    current_letter = book['title_sort'][0].upper()
                    pIndexTag = Tag(soup, "p")
                    pIndexTag['class'] = "letter_index"
                    aTag = Tag(soup, "a")
                    aTag['name'] = "%stitles" % book['title_sort'][0].upper()
                    pIndexTag.insert(0,aTag)
                    pIndexTag.insert(1,NavigableString(book['title_sort'][0].upper()))
                    divTag.insert(dtc,pIndexTag)
                    dtc += 1

                # Add books
                pBookTag = Tag(soup, "p")
                ptc = 0

                # Prefix book with read/unread symbol
                if book['read']:
                    # check mark
                    pBookTag.insert(ptc,NavigableString(self.READ_SYMBOL))
                    pBookTag['class'] = "read_book"
                    ptc += 1
                else:
                    # hidden check mark
                    pBookTag['class'] = "unread_book"
                    pBookTag.insert(ptc,NavigableString(self.NOT_READ_SYMBOL))
                    ptc += 1

                # Link to book
                aTag = Tag(soup, "a")
                aTag['href'] = "book_%d.html" % (int(float(book['id'])))
                aTag.insert(0,escape(book['title']))
                pBookTag.insert(ptc, aTag)
                ptc += 1

                # Dot
                pBookTag.insert(ptc, NavigableString(" &middot; "))
                ptc += 1

                # Link to author
                emTag = Tag(soup, "em")
                aTag = Tag(soup, "a")
                aTag['href'] = "%s.html#%s" % ("ByAlphaAuthor", self.generateAuthorAnchor(book['author']))
                aTag.insert(0, escape(book['author']))
                emTag.insert(0,aTag)
                pBookTag.insert(ptc, emTag)
                ptc += 1

                divTag.insert(dtc, pBookTag)
                dtc += 1

            # Add the divTag to the body
            body.insert(btc, divTag)
            btc += 1

            # Write the volume to contentdir
            outfile_spec = "%s/ByAlphaTitle.html" % (self.contentDir)
            outfile = open(outfile_spec, 'w')
            outfile.write(soup.prettify())
            outfile.close()
            self.htmlFileList.append("content/ByAlphaTitle.html")

        def generateHTMLByAuthor(self):
            # Write books by author A-Z
            result = self.updateProgressFullStep("generateHTMLByAuthor()")
            if self.verbose:
                self.opts.log.info(result)
            friendly_name = "By Author"

            soup = self.generateHTMLEmptyHeader(friendly_name)
            body = soup.find('body')

            btc = 0

            # Insert section tag
            aTag = Tag(soup,'a')
            aTag['name'] = 'section_start'
            body.insert(btc, aTag)
            btc += 1

            # Insert the anchor
            aTag = Tag(soup, "a")
            anchor_name = friendly_name.lower()
            aTag['name'] = anchor_name.replace(" ","")
            body.insert(btc, aTag)
            btc += 1
            '''
            # We don't need this because the kindle inserts section titles
            #<h2><a name="byalphaauthor" id="byalphaauthor"></a>By Author</h2>
            h2Tag = Tag(soup, "h2")
            aTag = Tag(soup, "a")
            anchor_name = friendly_name.lower()
            aTag['name'] = anchor_name.replace(" ","")
            h2Tag.insert(0,aTag)
            h2Tag.insert(1,NavigableString('%s' % friendly_name))
            body.insert(btc,h2Tag)
            btc += 1
            '''

            # <p class="letter_index">
            # <p class="author_index">
            divTag = Tag(soup, "div")
            dtc = 0
            current_letter = ""
            current_author = ""

            # Loop through books_by_author
            book_count = 0
            for book in self.booksByAuthor:
                book_count += 1
                if book['author_sort'][0].upper() != current_letter :
                    '''
                    # Start a new letter - anchor only, hidden
                    current_letter = book['author_sort'][0].upper()
                    aTag = Tag(soup, "a")
                    aTag['name'] = "%sauthors" % current_letter
                    divTag.insert(dtc, aTag)
                    dtc += 1
                    '''
                    # Start a new letter with Index letter
                    current_letter = book['author_sort'][0].upper()
                    pIndexTag = Tag(soup, "p")
                    pIndexTag['class'] = "letter_index"
                    aTag = Tag(soup, "a")
                    aTag['name'] = "%sauthors" % current_letter
                    pIndexTag.insert(0,aTag)
                    pIndexTag.insert(1,NavigableString(book['author_sort'][0].upper()))
                    divTag.insert(dtc,pIndexTag)
                    dtc += 1

                if book['author'] != current_author:
                    # Start a new author
                    current_author = book['author']
                    pAuthorTag = Tag(soup, "p")
                    pAuthorTag['class'] = "author_index"
                    emTag = Tag(soup, "em")
                    aTag = Tag(soup, "a")
                    aTag['name'] = "%s" % self.generateAuthorAnchor(current_author)
                    aTag.insert(0,NavigableString(current_author))
                    emTag.insert(0,aTag)
                    pAuthorTag.insert(0,emTag)
                    divTag.insert(dtc,pAuthorTag)
                    dtc += 1

                # Add books
                pBookTag = Tag(soup, "p")
                ptc = 0

                # Prefix book with read/unread symbol
                if book['read']:
                    # check mark
                    pBookTag.insert(ptc,NavigableString(self.READ_SYMBOL))
                    pBookTag['class'] = "read_book"
                    ptc += 1
                else:
                    # hidden check mark
                    pBookTag['class'] = "unread_book"
                    pBookTag.insert(ptc,NavigableString(self.NOT_READ_SYMBOL))
                    ptc += 1

                aTag = Tag(soup, "a")
                aTag['href'] = "book_%d.html" % (int(float(book['id'])))
                aTag.insert(0,escape(book['title']))
                pBookTag.insert(ptc, aTag)
                ptc += 1

                divTag.insert(dtc, pBookTag)
                dtc += 1

            '''
            # Insert the <h2> tag with book_count at the head
            #<h2><a name="byalphaauthor" id="byalphaauthor"></a>By Author</h2>
            h2Tag = Tag(soup, "h2")
            aTag = Tag(soup, "a")
            anchor_name = friendly_name.lower()
            aTag['name'] = anchor_name.replace(" ","")
            h2Tag.insert(0,aTag)
            h2Tag.insert(1,NavigableString('%s (%d)' % (friendly_name, book_count)))
            body.insert(btc,h2Tag)
            btc += 1
            '''

            # Add the divTag to the body
            body.insert(btc, divTag)


            # Write the generated file to contentdir
            outfile_spec = "%s/ByAlphaAuthor.html" % (self.contentDir)
            outfile = open(outfile_spec, 'w')
            outfile.write(soup.prettify())
            outfile.close()
            self.htmlFileList.append("content/ByAlphaAuthor.html")

        def generateHTMLByTags(self):
            # Generate individual HTML files for each tag, e.g. Fiction, Nonfiction ...
            # Note that special tags - ~+*[] -  have already been filtered from books[]

            result = self.updateProgressFullStep("generateHTMLByTags()")
            if self.verbose:
                self.opts.log.info(result)

            # Filter out REMOVE_TAGS, sort
            filtered_tags = self.filterDbTags(self.db.all_tags())

            # Extract books matching filtered_tags
            genre_list = []
            for tag in filtered_tags:
                if False : print "searching for %s" % tag
                tag_list = {}
                tag_list['tag'] = tag
                tag_list['books'] = []
                for book in self.booksByAuthor:
                    if 'tags' in book and tag in book['tags']:
                        if False: print "\t %s" % (book['title'])
                        this_book = {}
                        this_book['author'] = book['author']
                        this_book['title'] = book['title']
                        this_book['author_sort'] = book['author_sort']
                        this_book['read'] = book['read']
                        this_book['id'] = book['id']
                        tag_list['books'].append(this_book)

                if len(tag_list['books']):
                    # Possible to have an empty tag list if the books were excluded
                    genre_list.append(tag_list)

            # Write the results
            # genre_list = [ [tag_list], [tag_list] ...]
            master_genre_list = []
            for (index, genre) in enumerate(genre_list):
                if False : print "genre: %s" % genre['tag']

                # Create sorted_authors[0] = friendly, [1] = author_sort for NCX creation
                authors = []
                for book in genre['books']:
                    #print "\t %s - %s" % (book['title'], book['author'])
                    authors.append((book['author'],book['author_sort']))

                # authors[] contains a list of all book authors, with multiple entries for multiple books by author
                # Create unique_authors with a count of books per author as the third tuple element
                books_by_current_author = 1
                current_author = authors[0]
                unique_authors = []
                for (i,author) in enumerate(authors):
                    if author != current_author and i:
                        unique_authors.append((current_author[0], current_author[1], books_by_current_author))
                        current_author = author
                        books_by_current_author = 1
                    elif i==0 and len(authors) == 1:
                        # Allow for single-book lists
                        unique_authors.append((current_author[0], current_author[1], books_by_current_author))
                    else:
                        books_by_current_author += 1
                '''
                # Extract the unique entries
                unique_authors = []
                for author in authors:
                    if not author in unique_authors:
                        unique_authors.append(author)
                '''

                # Write the genre book list as an article
                titles_spanned = self.generateHTMLByGenre(genre['tag'], True if index==0 else False, genre['books'],
                                    "%s/Genre%s.html" % (self.contentDir, re.sub("\W","", self.convertHTMLEntities(genre['tag']))))

                tag_file = "content/Genre%s.html" % (re.sub("\W","", self.convertHTMLEntities(genre['tag'])))
                master_genre_list.append({'tag':genre['tag'],
                                          'file':tag_file,
                                          'authors':unique_authors,
                                          'books':genre['books'],
                                          'titles_spanned':titles_spanned})

            self.genres = master_genre_list

        def generateThumbnails(self):
            # Generate a thumbnail per cover.  If a current thumbnail exists, skip
            # If a cover doesn't exist, use default
            # Return list of active thumbs
            result = self.updateProgressFullStep("generateThumbnails()")
            if self.verbose:
                self.opts.log.info(result)

            thumbs = ['thumbnail_default.jpg']

            image_dir = "%s/images" % self.catalogPath

            for (i,title) in enumerate(self.booksByTitle):
                # Update status
                self.updateProgressMicroStep("generating thumbnails ...",
                        i/float(len(self.booksByTitle)))
                # Check to see if source file exists
                if 'cover' in title and os.path.isfile(title['cover']):
                    # print "cover found for %s" % title['title']
                    # Add the thumb spec to thumbs[]
                    thumbs.append("thumbnail_%d.jpg" % int(title['id']))

                    # Check to see if thumbnail exists
                    thumb_fp = "%s/thumbnail_%d.jpg" % (image_dir,int(title['id']))
                    thumb_file = 'thumbnail_%d.jpg' % int(title['id'])
                    if os.path.isfile(thumb_fp):
                        # Check to see if cover is newer than thumbnail
                        # os.path.getmtime() = modified time
                        # os.path.ctime() = creation time
                        cover_timestamp = os.path.getmtime(title['cover'])
                        thumb_timestamp = os.path.getmtime(thumb_fp)
                        if thumb_timestamp < cover_timestamp:
                           self.generateThumbnail(title, image_dir, thumb_file)
                    else:
                        self.generateThumbnail(title, image_dir, thumb_file)
                else:
                    # Use default cover
                    if self.verbose: 
                        self.opts.log.warn(" no cover available for %s, will use default" % \
                        (title['title']))
                    # Check to make sure default is current
                    # Check to see if thumbnail exists
                    thumb_fp = "%s/thumbnail_default.jpg" % (image_dir)
                    cover = "%s/DefaultCover.png" % (self.catalogPath)

                    # Init Qt for image conversion
                    from calibre.gui2 import is_ok_to_use_qt
                    is_ok_to_use_qt()
                    from PyQt4.QtGui import QImage

                    # I() fetches path to resource, e.g. I('book.svg') returns:
                    # /Applications/calibre.app/Contents/Resources/resources/images/book.svg
                    # Convert .svg to .jpg
                    default_cover = I('book.svg')
                    cover_img = QImage()
                    cover_img.load(default_cover)
                    cover_img.save(cover, "PNG", -1)

                    if os.path.isfile(thumb_fp):
                        # Check to see if default cover is newer than thumbnail
                        # os.path.getmtime() = modified time
                        # os.path.ctime() = creation time
                        cover_timestamp = os.path.getmtime(cover)
                        thumb_timestamp = os.path.getmtime(thumb_fp)
                        if thumb_timestamp < cover_timestamp:
                            if self.verbose: 
                                self.opts.log.info("updating thumbnail_default for %s" % title['title'])
                            #title['cover'] = "%s/DefaultCover.jpg" % self.catalogPath
                            title['cover'] = cover
                            self.generateThumbnail(title, image_dir, "thumbnail_default.jpg")
                    else:
                        if self.verbose: 
                            self.opts.log.info(" generating new thumbnail_default.jpg")
                        #title['cover'] = "%s/DefaultCover.jpg" % self.catalogPath
                        title['cover'] = cover
                        self.generateThumbnail(title, image_dir, "thumbnail_default.jpg")

            self.thumbs = thumbs

        def generateOPF(self):

            result = self.updateProgressFullStep("generateOPF()")
            if self.verbose:
                self.opts.log.info(result)

            header = '''
                <?xml version="1.0" encoding="UTF-8"?>
                <package xmlns="http://www.idpf.org/2007/opf" version="2.0" unique-identifier="calibre_id">
                    <metadata xmlns:dc="http://purl.org/dc/elements/1.1/" xmlns:opf="http://www.idpf.org/2007/opf" xmlns:calibre="http://calibre.kovidgoyal.net/2009/metadata" xmlns:xsi="http://www.w3.org/2001/XMLSchema-instance">
                        <dc:language>en-US</dc:language>
                        <meta name="calibre:publication_type" content="periodical:default"/>
                    </metadata>
                    <manifest></manifest>
                    <spine toc="ncx"></spine>
                    <guide></guide>
                </package>
                '''
            # Add the supplied metadata tags
            soup = BeautifulStoneSoup(header, selfClosingTags=['item','itemref', 'reference'])
            metadata = soup.find('metadata')
            mtc = 0

            titleTag = Tag(soup, "dc:title")
            titleTag.insert(0,self.title)
            metadata.insert(mtc, titleTag)
            mtc += 1

            creatorTag = Tag(soup, "dc:creator")
            creatorTag.insert(0, self.creator)
            metadata.insert(mtc, creatorTag)
            mtc += 1

            # Create the OPF tags
            manifest = soup.find('manifest')
            mtc = 0
            spine = soup.find('spine')
            stc = 0
            guide = soup.find('guide')

            itemTag = Tag(soup, "item")
            itemTag['id'] = "ncx"
            itemTag['href'] = '%s.ncx' % self.basename
            itemTag['media-type'] = "application/x-dtbncx+xml"
            manifest.insert(mtc, itemTag)
            mtc += 1

            itemTag = Tag(soup, "item")
            itemTag['id'] = 'stylesheet'
            itemTag['href'] = self.stylesheet
            itemTag['media-type'] = 'text/css'
            manifest.insert(mtc, itemTag)
            mtc += 1

            itemTag = Tag(soup, "item")
            itemTag['id'] = 'mastheadimage-image'
            itemTag['href'] = "images/mastheadImage.gif"
            itemTag['media-type'] = 'image/gif'
            manifest.insert(mtc, itemTag)
            mtc += 1

            # Write the thumbnail images to the manifest
            for thumb in self.thumbs:
                itemTag = Tag(soup, "item")
                itemTag['href'] = "images/%s" % (thumb)
                end = thumb.find('.jpg')
                itemTag['id'] = "%s-image" % thumb[:end]
                itemTag['media-type'] = 'image/jpeg'
                manifest.insert(mtc, itemTag)
                mtc += 1

            # HTML files - add books to manifest and spine
            for book in self.booksByTitle:
                # manifest
                itemTag = Tag(soup, "item")
                itemTag['href'] = "content/book_%d.html" % int(book['id'])
                itemTag['id'] = "book%d" % int(book['id'])
                itemTag['media-type'] = "application/xhtml+xml"
                manifest.insert(mtc, itemTag)
                mtc += 1

                # spine
                itemrefTag = Tag(soup, "itemref")
                itemrefTag['idref'] = "book%d" % int(book['id'])
                spine.insert(stc, itemrefTag)
                stc += 1

            # Add other html_files to manifest and spine

            for file in self.htmlFileList:
                itemTag = Tag(soup, "item")
                start = file.find('/') + 1
                end = file.find('.')
                itemTag['href'] = file
                itemTag['id'] = file[start:end].lower()
                itemTag['media-type'] = "application/xhtml+xml"
                manifest.insert(mtc, itemTag)
                mtc += 1

                # spine
                itemrefTag = Tag(soup, "itemref")
                itemrefTag['idref'] = file[start:end].lower()
                spine.insert(stc, itemrefTag)
                stc += 1

            # Add genre files to manifest and spine
            for genre in self.genres:
                if False: self.opts.log.info("adding %s to manifest and spine" % genre['tag'])
                itemTag = Tag(soup, "item")
                start = genre['file'].find('/') + 1
                end = genre['file'].find('.')
                itemTag['href'] = genre['file']
                itemTag['id'] = genre['file'][start:end].lower()
                itemTag['media-type'] = "application/xhtml+xml"
                manifest.insert(mtc, itemTag)
                mtc += 1

                # spine
                itemrefTag = Tag(soup, "itemref")
                itemrefTag['idref'] = genre['file'][start:end].lower()
                spine.insert(stc, itemrefTag)
                stc += 1

            # Guide
            referenceTag = Tag(soup, "reference")
            referenceTag['type'] = 'masthead'
            referenceTag['title'] = 'mastheadimage-image'
            referenceTag['href'] = 'images/mastheadImage.gif'
            guide.insert(0,referenceTag)

            # Write the OPF file
            outfile = open("%s/%s.opf" % (self.catalogPath, self.basename), 'w')
            outfile.write(soup.prettify())

        def generateNCXHeader(self):

            result = self.updateProgressFullStep("generateNCXHeader()")
            if self.verbose:
                self.opts.log.info(result)

            header = '''
                <?xml version="1.0" encoding="utf-8"?>
                <ncx xmlns="http://www.daisy.org/z3986/2005/ncx/" xmlns:calibre="http://calibre.kovidgoyal.net/2009/metadata" version="2005-1" xml:lang="en">
                </ncx>
            '''
            soup = BeautifulStoneSoup(header, selfClosingTags=['content','calibre:meta-img'])

            ncx = soup.find('ncx')
            navMapTag = Tag(soup, 'navMap')
            navPointTag = Tag(soup, 'navPoint')
            navPointTag['class'] = "periodical"
            navPointTag['id'] = "title"
            navPointTag['playOrder'] = self.playOrder
            #print "generateNCXHeader(periodical): self.playOrder: %d" % self.playOrder
            self.playOrder += 1
            navLabelTag = Tag(soup, 'navLabel')
            textTag = Tag(soup, 'text')
            textTag.insert(0, NavigableString(self.title))
            navLabelTag.insert(0, textTag)
            navPointTag.insert(0, navLabelTag)
            contentTag = Tag(soup, 'content')
            contentTag['src'] = "content/book_%d.html" % int(self.booksByTitle[0]['id'])
            navPointTag.insert(1, contentTag)
            cmiTag = Tag(soup, '%s' % 'calibre:meta-img')
            cmiTag['name'] = "mastheadImage"
            cmiTag['src'] = "images/mastheadImage.gif"
            navPointTag.insert(2,cmiTag)
            navMapTag.insert(0,navPointTag)

            ncx.insert(0,navMapTag)

            self.ncxSoup = soup

        def generateNCXDescriptions(self, tocTitle):

            result = self.updateProgressFullStep("generateNCXDescriptions()")
            if self.verbose:
                self.opts.log.info(result)

            # --- Construct the 'Books by Title' section ---
            ncx_soup = self.ncxSoup
            body = ncx_soup.find("navPoint")
            btc = len(body.contents)

            # Add the section navPoint
            navPointTag = Tag(ncx_soup, 'navPoint')
            navPointTag['class'] = "section"
            navPointTag['id'] = "bytitle-ID"
            navPointTag['playOrder'] = self.playOrder
            #print "generateNCXDescriptions(section '%s'): self.playOrder: %d" % (tocTitle, self.playOrder)
            self.playOrder += 1
            navLabelTag = Tag(ncx_soup, 'navLabel')
            textTag = Tag(ncx_soup, 'text')
            textTag.insert(0, NavigableString(tocTitle))
            navLabelTag.insert(0, textTag)
            nptc = 0
            navPointTag.insert(nptc, navLabelTag)
            nptc += 1
            contentTag = Tag(ncx_soup,"content")
            contentTag['src'] = "content/book_%d.html" % int(self.booksByTitle[0]['id'])
            navPointTag.insert(nptc, contentTag)
            nptc += 1

            # Loop over the titles
            for book in self.booksByTitle:
                navPointVolumeTag = Tag(ncx_soup, 'navPoint')
                navPointVolumeTag['class'] = "article"
                navPointVolumeTag['id'] = "book%dID" % int(book['id'])
                navPointVolumeTag['playOrder'] = self.playOrder
                #print "generateNCXDescriptions(article): self.playOrder: %d" % self.playOrder
                self.playOrder += 1
                navLabelTag = Tag(ncx_soup, "navLabel")
                textTag = Tag(ncx_soup, "text")
                textTag.insert(0, NavigableString(self.formatNCXText(book['title'])))
                navLabelTag.insert(0,textTag)
                navPointVolumeTag.insert(0,navLabelTag)

                contentTag = Tag(ncx_soup, "content")
                contentTag['src'] = "content/book_%d.html#book%d" % (int(book['id']), int(book['id']))
                navPointVolumeTag.insert(1, contentTag)

                if self.generateForKindle:
                    # Add the author tag
                    cmTag = Tag(ncx_soup, '%s' % 'calibre:meta')
                    cmTag['name'] = "author"
                    cmTag.insert(0, NavigableString(self.formatNCXText(book['author'])))
                    navPointVolumeTag.insert(2, cmTag)

                    # Add the description tag
                    if book['short_description']:
                        cmTag = Tag(ncx_soup, '%s' % 'calibre:meta')
                        cmTag['name'] = "description"
                        cmTag.insert(0, NavigableString(self.formatNCXText(book['short_description'])))
                        navPointVolumeTag.insert(3, cmTag)

                # Add this volume to the section tag
                navPointTag.insert(nptc, navPointVolumeTag)
                nptc += 1

            # Add this section to the body
            body.insert(btc, navPointTag)
            btc += 1

            self.ncxSoup = ncx_soup

        def generateNCXByTitle(self, tocTitle):

            result = self.updateProgressFullStep("generateNCXByTitle()")
            if self.verbose:
                self.opts.log.info(result)

            soup = self.ncxSoup
            output = "ByAlphaTitle"
            body = soup.find("navPoint")
            btc = len(body.contents)

            # --- Construct the 'Books By Title' section ---
            navPointTag = Tag(soup, 'navPoint')
            navPointTag['class'] = "section"
            navPointTag['id'] = "byalphatitle-ID"
            navPointTag['playOrder'] = self.playOrder
            #print "generateNCXByTitle(section '%s'): self.playOrder: %d" % (tocTitle, self.playOrder)
            self.playOrder += 1
            navLabelTag = Tag(soup, 'navLabel')
            textTag = Tag(soup, 'text')
            textTag.insert(0, NavigableString(tocTitle))
            navLabelTag.insert(0, textTag)
            nptc = 0
            navPointTag.insert(nptc, navLabelTag)
            nptc += 1
            contentTag = Tag(soup,"content")
            contentTag['src'] = "content/%s.html#section_start" % (output)
            navPointTag.insert(nptc, contentTag)
            nptc += 1

            books_by_letter = []

            # Loop over the titles, find start of each letter, add description_preview_count books
            current_letter = self.booksByTitle[0]['title_sort'][0].upper()
            title_letters = [current_letter]
            current_book_list = []
            current_book = ""
            for book in self.booksByTitle:
                if book['title_sort'][0].upper() != current_letter:
                    # Save the old list
                    book_list = " &bull; ".join(current_book_list)
                    short_description = self.generateShortDescription(self.formatNCXText(book_list))
                    books_by_letter.append(short_description)

                    # Start the new list
                    current_letter = book['title_sort'][0].upper()
                    title_letters.append(current_letter)
                    current_book = book['title']
                    current_book_list = [book['title']]
                else:
                    if len(current_book_list) < self.descriptionClip and \
                       book['title'] != current_book :
                        current_book = book['title']
                        current_book_list.append(book['title'])

            # Add the last book list
            book_list = " &bull; ".join(current_book_list)
            short_description = self.generateShortDescription(self.formatNCXText(book_list))
            books_by_letter.append(short_description)


            # Add *article* entries for each populated title letter
            for (i,books) in enumerate(books_by_letter):
                navPointByLetterTag = Tag(soup, 'navPoint')
                navPointByLetterTag['class'] = "article"
                navPointByLetterTag['id'] = "%sTitles-ID" % (title_letters[i].upper())
                navPointTag['playOrder'] = self.playOrder
                self.playOrder += 1
                navLabelTag = Tag(soup, 'navLabel')
                textTag = Tag(soup, 'text')
                textTag.insert(0, NavigableString("Books beginning with '%s'" % (title_letters[i].upper())))
                navLabelTag.insert(0, textTag)
                navPointByLetterTag.insert(0,navLabelTag)
                contentTag = Tag(soup, 'content')
                contentTag['src'] = "content/%s.html#%stitles" % (output, title_letters[i].upper())
                navPointByLetterTag.insert(1,contentTag)

                if self.generateForKindle:
                    cmTag = Tag(soup, '%s' % 'calibre:meta')
                    cmTag['name'] = "description"
                    cmTag.insert(0, NavigableString(self.formatNCXText(books)))
                    navPointByLetterTag.insert(2, cmTag)

                navPointTag.insert(nptc, navPointByLetterTag)
                nptc += 1

            # Add this section to the body
            body.insert(btc, navPointTag)
            btc += 1

            self.ncxSoup = soup

        def generateNCXByAuthor(self, tocTitle):

            result = self.updateProgressFullStep("generateNCXByAuthor()")
            if self.verbose:
                self.opts.log.info(result)

            soup = self.ncxSoup
            HTML_file = "content/ByAlphaAuthor.html"
            body = soup.find("navPoint")
            btc = len(body.contents)

            # --- Construct the 'Books By Author' *section* ---
            navPointTag = Tag(soup, 'navPoint')
            navPointTag['class'] = "section"
            file_ID = "%s" % tocTitle.lower()
            file_ID = file_ID.replace(" ","")
            navPointTag['id'] = "%s-ID" % file_ID
            navPointTag['playOrder'] = self.playOrder
            self.playOrder += 1
            navLabelTag = Tag(soup, 'navLabel')
            textTag = Tag(soup, 'text')
            textTag.insert(0, NavigableString('%s' % tocTitle))
            navLabelTag.insert(0, textTag)
            nptc = 0
            navPointTag.insert(nptc, navLabelTag)
            nptc += 1
            contentTag = Tag(soup,"content")
            contentTag['src'] = "%s#section_start" % HTML_file
            navPointTag.insert(nptc, contentTag)
            nptc += 1

            # Create an NCX article entry for each populated author index letter
            # Loop over the sorted_authors list, find start of each letter,
            # add description_preview_count artists
            # self.authors[0]:friendly [1]:author_sort [2]:book_count
            master_author_list = []
            # self.authors[0][1][0] = Initial letter of author_sort[0]
            current_letter = self.authors[0][1][0]
            current_author_list = []
            for author in self.authors:
                if author[1][0] != current_letter:
                    # Save the old list
                    author_list = " &bull; ".join(current_author_list)
                    if len(current_author_list) == self.descriptionClip:
                        author_list += " &hellip;"

                    author_list = self.formatNCXText(author_list)
                    if self.verbose:
                        self.opts.log.info(" adding '%s' to master_author_list" % current_letter)
                    master_author_list.append((author_list, current_letter))

                    # Start the new list
                    current_letter = author[1][0]
                    current_author_list = [author[0]]
                else:
                    if len(current_author_list) < self.descriptionClip:
                        current_author_list.append(author[0])

            # Add the last author list
            author_list = " &bull; ".join(current_author_list)
            if len(current_author_list) == self.descriptionClip:
                author_list += " &hellip;"
            author_list = self.formatNCXText(author_list)
            if self.verbose:
                self.opts.log.info(" adding '%s' to master_author_list" % current_letter)
            master_author_list.append((author_list, current_letter))

            # Add *article* entries for each populated author initial letter
            # master_author_list{}: [0]:author list [1]:Initial letter
            for authors_by_letter in master_author_list:
                navPointByLetterTag = Tag(soup, 'navPoint')
                navPointByLetterTag['class'] = "article"
                navPointByLetterTag['id'] = "%sauthors-ID" % (authors_by_letter[1])
                navPointTag['playOrder'] = self.playOrder
                self.playOrder += 1
                navLabelTag = Tag(soup, 'navLabel')
                textTag = Tag(soup, 'text')
                textTag.insert(0, NavigableString("Authors beginning with '%s'" % (authors_by_letter[1])))
                navLabelTag.insert(0, textTag)
                navPointByLetterTag.insert(0,navLabelTag)
                contentTag = Tag(soup, 'content')
                contentTag['src'] = "%s#%sauthors" % (HTML_file, authors_by_letter[1])

                navPointByLetterTag.insert(1,contentTag)

                if self.generateForKindle:
                    cmTag = Tag(soup, '%s' % 'calibre:meta')
                    cmTag['name'] = "description"
                    cmTag.insert(0, NavigableString(authors_by_letter[0]))
                    navPointByLetterTag.insert(2, cmTag)

                navPointTag.insert(nptc, navPointByLetterTag)
                nptc += 1

            # Add this section to the body
            body.insert(btc, navPointTag)
            btc += 1

            self.ncxSoup = soup

        def generateNCXByTags(self, tocTitle):
            # Create an NCX section for 'By Genre'
            # Add each genre as an article
            # 'tag', 'file', 'authors'

            result = self.updateProgressFullStep("generateNCXByTags()")
            if self.verbose:
                self.opts.log.info(result)

            ncx_soup = self.ncxSoup
            body = ncx_soup.find("navPoint")
            btc = len(body.contents)

            # --- Construct the 'Books By Genre' *section* ---
            navPointTag = Tag(ncx_soup, 'navPoint')
            navPointTag['class'] = "section"
            file_ID = "%s" % tocTitle.lower()
            file_ID = file_ID.replace(" ","")
            navPointTag['id'] = "%s-ID" % file_ID
            navPointTag['playOrder'] = self.playOrder
            #print "generateNCXByTags(section '%s'): self.playOrder: %d" % (tocTitle, self.playOrder)
            self.playOrder += 1
            navLabelTag = Tag(ncx_soup, 'navLabel')
            textTag = Tag(ncx_soup, 'text')
        #    textTag.insert(0, NavigableString('%s (%d)' % (section_title, len(genre_list))))
            textTag.insert(0, NavigableString('%s' % tocTitle))
            navLabelTag.insert(0, textTag)
            nptc = 0
            navPointTag.insert(nptc, navLabelTag)
            nptc += 1
            contentTag = Tag(ncx_soup,"content")
            contentTag['src'] = "content/Genre%s.html#section_start" % (re.sub("\W","", self.convertHTMLEntities(self.genres[0]['tag'])))
            navPointTag.insert(nptc, contentTag)
            nptc += 1

            for genre in self.genres:
                # Add an article for each genre

                navPointVolumeTag = Tag(ncx_soup, 'navPoint')
                navPointVolumeTag['class'] = "article"
                navPointVolumeTag['id'] = "genre-%s-ID" % genre['tag']
                navPointVolumeTag['playOrder'] = self.playOrder
                #print "generateNCXByTags(article '%s'): self.playOrder: %d" % (genre['tag'], self.playOrder)
                self.playOrder += 1
                navLabelTag = Tag(ncx_soup, "navLabel")
                textTag = Tag(ncx_soup, "text")
                textTag.insert(0, self.formatNCXText(NavigableString(genre['tag'])))
                navLabelTag.insert(0,textTag)
                navPointVolumeTag.insert(0,navLabelTag)

                contentTag = Tag(ncx_soup, "content")
                genre_name = re.sub("\W","", self.convertHTMLEntities(genre['tag']))
                contentTag['src'] = "content/Genre%s.html#Genre%s" % (genre_name, genre_name)
                navPointVolumeTag.insert(1, contentTag)

                if self.generateForKindle:
                    # Build the author tag
                    cmTag = Tag(ncx_soup, '%s' % 'calibre:meta')
                    cmTag['name'] = "author"
                    # First - Last author

                    if len(genre['titles_spanned']) > 1 :
                        author_range = "%s - %s" % (genre['titles_spanned'][0][0], genre['titles_spanned'][1][0])
                    else :
                        author_range = "%s" % (genre['titles_spanned'][0][0])

                    cmTag.insert(0, NavigableString(author_range))
                    navPointVolumeTag.insert(2, cmTag)

                    # Build the description tag
                    cmTag = Tag(ncx_soup, '%s' % 'calibre:meta')
                    cmTag['name'] = "description"

                    if False:
                        # Form 1: Titles spanned
                        if len(genre['titles_spanned']) > 1:
                            title_range = "%s -\n%s" % (genre['titles_spanned'][0][1], genre['titles_spanned'][1][1])
                        else:
                            title_range = "%s" % (genre['titles_spanned'][0][1])
                        cmTag.insert(0, NavigableString(self.formatNCXText(title_range)))
                    else:
                        # Form 2: title &bull; title &bull; title ...
                        titles = []
                        for title in genre['books']:
                            titles.append(title['title'])
                        titles = sorted(titles, key=lambda x:(self.generateSortTitle(x),self.generateSortTitle(x)))
                        titles_list = self.generateShortDescription(" &bull; ".join(titles))
                        cmTag.insert(0, NavigableString(self.formatNCXText(titles_list)))

                    navPointVolumeTag.insert(3, cmTag)

                # Add this volume to the section tag
                navPointTag.insert(nptc, navPointVolumeTag)
                nptc += 1

            # Add this section to the body
            body.insert(btc, navPointTag)
            btc += 1

            self.ncxSoup = ncx_soup

        def writeNCX(self):

            result = self.updateProgressFullStep("writeNCX()")
            if self.verbose:
                self.opts.log.info(result)
            outfile = open("%s/%s.ncx" % (self.catalogPath, self.basename), 'w')
            outfile.write(self.ncxSoup.prettify())

        # Helpers
        def contents(self, element, title, key=None):
            content = None

            if element is None:
                return None

            # Some elements seem to have \n fields
            for node in element:
                if node == "\n":
                    continue
                else:
                    content = node
            # Special handling for '&amp;' in 'cover'
            if key == 'cover' and re.search('&amp;',content):
                content = re.sub('&amp;','&',content)

            if content:
                return unicode(content)
            else:
                return None

        def convertHTMLEntities(self, s):
            matches = re.findall("&#\d+;", s)
            if len(matches) > 0:
                hits = set(matches)
                for hit in hits:
                        name = hit[2:-1]
                        try:
                                entnum = int(name)
                                s = s.replace(hit, unichr(entnum))
                        except ValueError:
                                pass

            matches = re.findall("&\w+;", s)
            hits = set(matches)
            amp = "&amp;"
            if amp in hits:
                hits.remove(amp)
            for hit in hits:
                name = hit[1:-1]
                if htmlentitydefs.name2codepoint.has_key(name):
                        s = s.replace(hit, unichr(htmlentitydefs.name2codepoint[name]))
            s = s.replace(amp, "&")
            return s

        def createDirectoryStructure(self):
            catalogPath = self.catalogPath
            self.cleanUp()

            if not os.path.isdir(catalogPath):
                #if self.verbose: print " creating %s" % catalogPath
                os.makedirs(catalogPath)

            # Create /content and /images
            content_path = catalogPath + "/content"
            if not os.path.isdir(content_path):
                #if self.verbose: print " creating %s" % content_path
                os.makedirs(content_path)
            images_path = catalogPath + "/images"
            if not os.path.isdir(images_path):
                #if self.verbose: print " creating %s" % images_path
                os.makedirs(images_path)

        def fetchLibraryPath(self):
            # Return a path to the current library
            from calibre.utils.config import prefs
            return prefs['library_path']

        def getMarkerTags(self):
            ''' Return a list of special marker tags to be excluded from genre list '''
            markerTags = []
            markerTags.extend(self.opts.exclude_tags.split(','))
            markerTags.extend(self.opts.note_tag.split(','))
            markerTags.extend(self.opts.read_tag.split(','))
            return markerTags

        def filterDbTags(self, tags):
            # Remove the special marker tags from the database's tag list,
            # return sorted list of tags representing valid genres

            filtered_tags = []
            for tag in tags:
                # Check the leading character
                if tag[0] in self.markerTags:
                    #print "skipping %s" % tag
                    continue
                # Check the exclude_genre pattern
                if re.search(self.opts.exclude_genre, tag):
                    #print "skipping %s" % tag
                    continue

                filtered_tags.append(tag)

            filtered_tags.sort()

            # Enable this code to force certain tags to the front of the genre list
            if False:
                for (i, tag) in enumerate(filtered_tags):
                    if tag == 'Fiction':
                        filtered_tags.insert(0, (filtered_tags.pop(i)))
                    elif tag == 'Nonfiction':
                        filtered_tags.insert(1, (filtered_tags.pop(i)))
                    else:
                        continue

            return filtered_tags

        def formatNCXText(self, description):
            # Kindle TOC descriptions won't render certain characters
            # Fix up
            massaged = unicode(BeautifulStoneSoup(description, convertEntities=BeautifulStoneSoup.HTML_ENTITIES))

            # Replace '&' with '&#38;'
            massaged = re.sub("&","&#38;", massaged)

            return massaged.strip()

        def generateAuthorAnchor(self, author):
            # Strip white space to ''
            return re.sub("\W","", author)

        def generateHTMLByGenre(self, genre, section_head, books, outfile):
            # Write an HTML file of this genre's book list
            # Return a list with [(first_author, first_book), (last_author, last_book)]

            soup = self.generateHTMLGenreHeader(genre)
            body = soup.find('body')

            btc = 0

            # Insert section tag if this is the section start - first article only
            if section_head:
                aTag = Tag(soup,'a')
                aTag['name'] = 'section_start'
                body.insert(btc, aTag)
                btc += 1

            # Insert the anchor with spaces stripped
            aTag = Tag(soup, 'a')
            aTag['name'] = "Genre%s" % re.sub("\W","", genre)
            body.insert(btc,aTag)
            btc += 1

            # Insert the genre title
            titleTag = body.find(attrs={'class':'title'})
            titleTag.insert(0,NavigableString('<b><i>%s</i></b>' % escape(genre)))

            # Insert the books by author list
            divTag = body.find(attrs={'class':'authors'})
            dtc = 0

            current_author = ''
            for book in books:
                if book['author'] != current_author:
                    # Start a new author with link
                    current_author = book['author']
                    pAuthorTag = Tag(soup, "p")
                    pAuthorTag['class'] = "author_index"
                    emTag = Tag(soup, "em")
                    aTag = Tag(soup, "a")
                    aTag['href'] = "%s.html#%s" % ("ByAlphaAuthor", self.generateAuthorAnchor(book['author']))
                    aTag.insert(0, book['author'])
                    emTag.insert(0,aTag)
                    pAuthorTag.insert(0,emTag)
                    divTag.insert(dtc,pAuthorTag)
                    dtc += 1

                # Add books
                pBookTag = Tag(soup, "p")
                ptc = 0

                # Prefix book with read/unread symbol
                if book['read']:
                    pBookTag.insert(ptc,NavigableString(self.READ_SYMBOL))
                    pBookTag['class'] = "read_book"
                else:
                    pBookTag['class'] = "unread_book"
                    pBookTag.insert(ptc,NavigableString(self.NOT_READ_SYMBOL))
                ptc += 1

                # Add the book title
                aTag = Tag(soup, "a")
                aTag['href'] = "book_%d.html" % (int(float(book['id'])))
                aTag.insert(0,escape(book['title']))
                pBookTag.insert(ptc, aTag)
                ptc += 1

                divTag.insert(dtc, pBookTag)
                dtc += 1

            # Write the generated file to contentdir
            outfile = open(outfile, 'w')
            outfile.write(soup.prettify())
            outfile.close()

            if len(books) > 1:
                titles_spanned = [(books[0]['author'],books[0]['title']), (books[-1]['author'],books[-1]['title'])]
            else:
                titles_spanned = [(books[0]['author'],books[0]['title'])]

            return titles_spanned

        def generateHTMLDescriptionHeader(self, title):

            title_border = '' if self.opts.fmt == 'epub' else \
                    '<div class="hr"><blockquote><hr/></blockquote></div>'
            header = '''
            <!DOCTYPE html PUBLIC "-//W3C//DTD XHTML 1.1//EN" "http://www.w3.org/TR/xhtml11/DTD/xhtml11.dtd">
            <html xmlns="http://www.w3.org/1999/xhtml" xmlns:calibre="http://calibre.kovidgoyal.net/2009/metadata">
            <head>
            <meta http-equiv="Content-Type" content="text/html; charset=UTF-8" />
                <link rel="stylesheet" type="text/css" href="stylesheet.css" media="screen" />
            <title></title>
            </head>
            <body>
            <p class="title"></p>
            {0}
            <p class="author"></p>
            <p class="tags">&nbsp;</p>
            <table width="100%" border="0">
              <tr>
                <td class="thumbnail" rowspan="7"></td>
                <td>&nbsp;</td>
                <td>&nbsp;</td>
              </tr>
              <tr>
                <td>&nbsp;</td>
                <td>&nbsp;</td>
              </tr>
              <tr>
                <td>Publisher</td>
                <td class="publisher"></td>
              </tr>
              <tr>
                <td>Published</td>
                <td class="date"></td>
              </tr>
              <tr>
                <td>Rating</td>
                <td class="rating"></td>
              </tr>
              <tr>
                <td class="notes_label">Notes</td>
                <td class="notes"></td>
              </tr>
              <tr>
                <td>&nbsp;</td>
                <td>&nbsp;</td>
              </tr>
            </table>
            <blockquote><hr/></blockquote>
            <p class="description"></p>
            <!--blockquote><hr/></blockquote-->
            <!--p class="instructions">&#9654; Press <span style="font-variant:small-caps"><b>back</b></span> to return to list &#9664;</p-->
            </body>
            </html>
            '''.format(title_border)

            # Insert the supplied title
            soup = BeautifulSoup(header, selfClosingTags=['mbp:pagebreak'])
            titleTag = soup.find('title')
            titleTag.insert(0,NavigableString(escape(title)))
            return soup

        def generateHTMLEmptyHeader(self, title):
            header = '''
                <!DOCTYPE html PUBLIC "-//W3C//DTD XHTML 1.1//EN" "http://www.w3.org/TR/xhtml11/DTD/xhtml11.dtd">
                <html xmlns="http://www.w3.org/1999/xhtml" xmlns:calibre="http://calibre.kovidgoyal.net/2009/metadata">
                <head>
                <meta http-equiv="Content-Type" content="text/html; charset=UTF-8" />
                    <link rel="stylesheet" type="text/css" href="stylesheet.css" media="screen" />
                <title></title>
                </head>
                <body>
                </body>
                </html>
                '''
            # Insert the supplied title
            soup = BeautifulSoup(header)
            titleTag = soup.find('title')
            titleTag.insert(0,NavigableString(title))
            return soup

        def generateHTMLGenreHeader(self, title):
            header = '''
                <!DOCTYPE html PUBLIC "-//W3C//DTD XHTML 1.1//EN" "http://www.w3.org/TR/xhtml11/DTD/xhtml11.dtd">
                <html xmlns="http://www.w3.org/1999/xhtml" xmlns:calibre="http://calibre.kovidgoyal.net/2009/metadata">
                <head>
                <meta http-equiv="Content-Type" content="text/html; charset=UTF-8" />
                    <link rel="stylesheet" type="text/css" href="stylesheet.css" media="screen" />
                <title></title>
                </head>
                <body>
                    <p class="title"></p>
                    <div class="hr"><blockquote><hr/></blockquote></div>
                    <div class="authors"></div>
                </body>
                </html>
                '''
            # Insert the supplied title
            soup = BeautifulSoup(header)
            titleTag = soup.find('title')
            titleTag.insert(0,escape(NavigableString(title)))
            return soup

        def generateShortDescription(self, description):
            # Truncate the description to description_clip, on word boundaries if necessary

            if not description:
                return None

            if not self.descriptionClip:
                return description

            if len(description) < self.descriptionClip:
                return description

            # Start adding words until we reach description_clip
            short_description = ""
            words = description.split(" ")
            for word in words:
                short_description += word + " "
                if len(short_description) > self.descriptionClip:
                    short_description += "..."
                    return short_description

            return short_description

        def generateSortTitle(self, title):
            # Convert the actual title to a string suitable for sorting.
            # Convert numbers to strings, ignore leading stop words
            # The 21-Day Consciousness Cleanse

            if False: print "generate_sort_title(%s)" % title
            title_words = title.split(' ')
            if title_words[0].lower() in ['the','a','an']:
                stop_word = title_words.pop(0)
                if False : print "removing stop word '%s'" % stop_word

            # Scan for numbers in each word clump
            translated = []
            for (i,word) in enumerate(title_words):
                hit = re.search('[0-9]+',word)
                if hit :
                    translated.append(EPUB_MOBI.NumberToText(word).text)
                else:
                    translated.append(word)

            return ' '.join(translated)

        def generateThumbnail(self, title, image_dir, thumb_file):
            import calibre.utils.PythonMagickWand as pw
<<<<<<< HEAD
            with pw.ImageMagick():
                try:
                    img = pw.NewMagickWand()
                    if img < 0:
                        raise RuntimeError('generate_thumbnail(): Cannot create wand')
                    # Read the cover
                    if not pw.MagickReadImage(img,
                            title['cover'].encode(filesystem_encoding)):
                        self.opts.log.info('Failed to read cover image from: %s' % title['cover'])
                        raise IOError
                    thumb = pw.CloneMagickWand(img)
                    if thumb < 0:
                        self.opts.log.info('generateThumbnail(): Cannot clone cover')
                        raise RuntimeError
                    # img, width, height
                    pw.MagickThumbnailImage(thumb, 75, 100)
                    pw.MagickWriteImage(thumb, os.path.join(image_dir, thumb_file))
                    pw.DestroyMagickWand(thumb)
                    pw.DestroyMagickWand(img)
                except IOError:
                    self.opts.log.info("generateThumbnail() IOError with %s" % title['title'])
                except RuntimeError:
                    self.opts.log.info("generateThumbnail() RuntimeError with %s" % title['title'])
=======
            try:
                img = pw.NewMagickWand()
                if img < 0:
                    raise RuntimeError('generate_thumbnail(): Cannot create wand')
                # Read the cover
                if not pw.MagickReadImage(img,
                        title['cover'].encode(filesystem_encoding)):
                    print 'Failed to read cover image from: %s' % title['cover']
                    raise IOError
                thumb = pw.CloneMagickWand(img)
                if thumb < 0:
                    print 'generate_thumbnail(): Cannot clone cover'
                    raise RuntimeError
                # img, width, height
                pw.MagickThumbnailImage(thumb, 75, 100)
                pw.MagickWriteImage(thumb, os.path.join(image_dir, thumb_file))
                pw.DestroyMagickWand(thumb)
                pw.DestroyMagickWand(img)
            except IOError:
                print "generate_thumbnail() IOError with %s" % title['title']
            except RuntimeError:
                print "generate_thumbnail() RuntimeError with %s" % title['title']
>>>>>>> 1acc7f0f

        def processSpecialTags(self, tags, this_title, opts):
            tag_list = []
            for tag in tags:
                tag = self.convertHTMLEntities(tag)
                if tag.startswith(opts.note_tag):
                    this_title['notes'] = tag[1:]
                elif tag == opts.read_tag:
                    this_title['read'] = True
                elif re.search(opts.exclude_genre, tag):
                    continue
                else:
                    tag_list.append(tag)
            return tag_list

        class NotImplementedError:
            def __init__(self, error):
                self.error = error

            def logerror(self):
                self.opts.log.info('%s not implemented' % self.error)

        def updateProgressFullStep(self, description):

            self.current_step += 1
            self.progressString = description
            self.progressInt = float((self.current_step-1)/self.total_steps)
            self.reporter(self.progressInt/100., self.progressString)
            return "%.2f%% %s" % (self.progressInt, self.progressString)

        def updateProgressMicroStep(self, description, micro_step_pct):
            step_range = 100/self.total_steps
            self.progressString = description
            coarse_progress = float((self.current_step-1)/self.total_steps)
            fine_progress = float((micro_step_pct*step_range)/100)
            self.progressInt = coarse_progress + fine_progress
            self.reporter(self.progressInt/100., self.progressString)
            return "%.2f%% %s" % (self.progressInt, self.progressString)

    def run(self, path_to_output, opts, db, notification=DummyReporter()):

        opts.log = log = Log()
        opts.fmt = self.fmt = path_to_output.rpartition('.')[2]
        self.opts = opts

        # Add local options
        opts.creator = "calibre"
        opts.descriptionClip = 250
        opts.basename = "Catalog"
        opts.plugin_path = self.plugin_path

        if opts.verbose:
            opts_dict = vars(opts)
            log("%s:run" % self.name)
            log(" path_to_output: %s" % path_to_output)
            log(" Output format: %s" % self.fmt)
            if opts_dict['ids']:
                log(" Book count: %d" % len(opts_dict['ids']))
            # Display opts
            keys = opts_dict.keys()
            keys.sort()
            log(" opts:")
            for key in keys:
                if key == 'ids':
                    if opts_dict[key]:
                        continue
                    else:
                        log("  %s: (all)" % key)
                log("  %s: %s" % (key, opts_dict[key]))

        # Launch the Catalog builder
        catalog = self.CatalogBuilder(db, opts, self, notification=notification)
        catalog.createDirectoryStructure()
        catalog.copyResources()
        catalog.buildSources()

        recommendations = []

        dp = getattr(opts, 'debug_pipeline', None)
        if dp is not None:
            recommendations.append(('debug_pipeline', dp,
                OptionRecommendation.HIGH))

        if opts.fmt == 'mobi' and opts.output_profile and opts.output_profile.startswith("kindle"):
            recommendations.append(('output_profile', opts.output_profile,
                OptionRecommendation.HIGH))
            recommendations.append(('no_inline_toc', True,
                OptionRecommendation.HIGH))

        # Run ebook-convert
        from calibre.ebooks.conversion.plumber import Plumber
        plumber = Plumber(os.path.join(catalog.catalogPath,
                        opts.basename + '.opf'), path_to_output, log, report_progress=notification,
                        abort_after_input_dump=False)
        plumber.merge_ui_recommendations(recommendations)

        plumber.run()<|MERGE_RESOLUTION|>--- conflicted
+++ resolved
@@ -2,6 +2,8 @@
 
 from collections import namedtuple
 from xml.sax.saxutils import escape
+
+from PyQt4.Qt import *
 
 from calibre import filesystem_encoding
 from calibre.customize import CatalogPlugin
@@ -493,7 +495,6 @@
                                        self.opts.output_profile.startswith("kindle")) else False
             self.__genres = None
             self.__htmlFileList = []
-            self.__libraryPath = self.fetchLibraryPath()
             self.__markerTags = self.getMarkerTags()
             self.__ncxSoup = None
             self.__playOrder = 1
@@ -507,14 +508,10 @@
             self.__title = opts.catalog_title
             self.__verbose = opts.verbose
 
-            if self.verbose:
-<<<<<<< HEAD
-                self.opts.log.info("CatalogBuilder(): Generating %s for %s" % (self.opts.fmt, self.opts.output_profile))
-            
-=======
-                print "CatalogBuilder(): Generating %s for %s" % (self.opts.fmt, self.opts.output_profile)
-
->>>>>>> 1acc7f0f
+            self.opts.log.info("CatalogBuilder(): Generating %s %s"% \
+                                (self.opts.fmt, 
+                                 "for %s" % self.opts.output_profile if self.opts.output_profile \
+                                  else ''))
         # Accessors
         '''
         @dynamic_property
@@ -801,9 +798,7 @@
 
         def fetchBooksByTitle(self):
 
-            result = self.updateProgressFullStep("fetchBooksByTitle()")
-            if self.verbose:
-                self.opts.log.info(result)
+            self.opts.log.info(self.updateProgressFullStep("fetchBooksByTitle()"))
 
             # Get the database as a dictionary
             # Sort by title
@@ -880,22 +875,15 @@
             # Re-sort based on title_sort
             self.booksByTitle = sorted(titles,
                                  key=lambda x:(x['title_sort'].upper(), x['title_sort'].upper()))
-            if self.verbose:
+            if False and self.verbose:
                 self.opts.log.info("fetchBooksByTitle(): %d books" % len(self.booksByTitle))
                 for title in self.booksByTitle:
-<<<<<<< HEAD
                     self.opts.log.info((u" %-50s %-25s" % (title['title'][0:45], title['title_sort'][0:20])).encode('utf-8'))
-=======
-                    print (u" %-50s %-25s" % (title['title'][0:45], title['title_sort'][0:20])).encode('utf-8')
-                print
->>>>>>> 1acc7f0f
 
         def fetchBooksByAuthor(self):
             # Generate a list of titles sorted by author from the database
 
-            result = self.updateProgressFullStep("fetchBooksByAuthor()")
-            if self.verbose:
-                self.opts.log.info(result)
+            self.opts.log.info(self.updateProgressFullStep("fetchBooksByAuthor()"))
 
             # Sort titles case-insensitive
             self.booksByAuthor = sorted(self.booksByTitle,
@@ -939,26 +927,16 @@
                 unique_authors.append((current_author[0], current_author[1].title(),
                                        books_by_current_author))
 
-            if self.verbose:
+            if False and self.verbose:
                 self.opts.log.info("\nfetchBooksByauthor(): %d unique authors" % len(unique_authors))
                 for author in unique_authors:
-<<<<<<< HEAD
                     self.opts.log.info((u" %-50s %-25s %2d" % (author[0][0:45], author[1][0:20],  
                        author[2])).encode('utf-8'))               
-                    
-=======
-                    print (u" %-50s %-25s %2d" % (author[0][0:45], author[1][0:20],
-                       author[2])).encode('utf-8')
-                print
-
->>>>>>> 1acc7f0f
             self.authors = unique_authors
 
         def generateHTMLDescriptions(self):
             # Write each title to a separate HTML file in contentdir
-            result = self.updateProgressFullStep("generateHTMLDescriptions()")
-            if self.verbose:
-                self.opts.log.info(result)
+            self.opts.log.info(self.updateProgressFullStep("generateHTMLDescriptions()"))
 
             for (title_num, title) in enumerate(self.booksByTitle):
                 if False:
@@ -1085,9 +1063,7 @@
         def generateHTMLByTitle(self):
             # Write books by title A-Z to HTML file
 
-            result = self.updateProgressFullStep("generateHTMLByTitle()")
-            if self.verbose:
-                self.opts.log.info(result)
+            self.opts.log.info(self.updateProgressFullStep("generateHTMLByTitle()"))
 
             soup = self.generateHTMLEmptyHeader("Books By Alpha Title")
             body = soup.find('body')
@@ -1189,9 +1165,8 @@
 
         def generateHTMLByAuthor(self):
             # Write books by author A-Z
-            result = self.updateProgressFullStep("generateHTMLByAuthor()")
-            if self.verbose:
-                self.opts.log.info(result)
+            self.opts.log.info(self.updateProgressFullStep("generateHTMLByAuthor()"))
+
             friendly_name = "By Author"
 
             soup = self.generateHTMLEmptyHeader(friendly_name)
@@ -1322,9 +1297,7 @@
             # Generate individual HTML files for each tag, e.g. Fiction, Nonfiction ...
             # Note that special tags - ~+*[] -  have already been filtered from books[]
 
-            result = self.updateProgressFullStep("generateHTMLByTags()")
-            if self.verbose:
-                self.opts.log.info(result)
+            self.opts.log.info(self.updateProgressFullStep("generateHTMLByTags()"))
 
             # Filter out REMOVE_TAGS, sort
             filtered_tags = self.filterDbTags(self.db.all_tags())
@@ -1332,13 +1305,11 @@
             # Extract books matching filtered_tags
             genre_list = []
             for tag in filtered_tags:
-                if False : print "searching for %s" % tag
                 tag_list = {}
                 tag_list['tag'] = tag
                 tag_list['books'] = []
                 for book in self.booksByAuthor:
                     if 'tags' in book and tag in book['tags']:
-                        if False: print "\t %s" % (book['title'])
                         this_book = {}
                         this_book['author'] = book['author']
                         this_book['title'] = book['title']
@@ -1355,12 +1326,10 @@
             # genre_list = [ [tag_list], [tag_list] ...]
             master_genre_list = []
             for (index, genre) in enumerate(genre_list):
-                if False : print "genre: %s" % genre['tag']
 
                 # Create sorted_authors[0] = friendly, [1] = author_sort for NCX creation
                 authors = []
                 for book in genre['books']:
-                    #print "\t %s - %s" % (book['title'], book['author'])
                     authors.append((book['author'],book['author_sort']))
 
                 # authors[] contains a list of all book authors, with multiple entries for multiple books by author
@@ -1403,9 +1372,7 @@
             # Generate a thumbnail per cover.  If a current thumbnail exists, skip
             # If a cover doesn't exist, use default
             # Return list of active thumbs
-            result = self.updateProgressFullStep("generateThumbnails()")
-            if self.verbose:
-                self.opts.log.info(result)
+            self.opts.log.info(self.updateProgressFullStep("generateThumbnails()"))
 
             thumbs = ['thumbnail_default.jpg']
 
@@ -1417,7 +1384,6 @@
                         i/float(len(self.booksByTitle)))
                 # Check to see if source file exists
                 if 'cover' in title and os.path.isfile(title['cover']):
-                    # print "cover found for %s" % title['title']
                     # Add the thumb spec to thumbs[]
                     thumbs.append("thumbnail_%d.jpg" % int(title['id']))
 
@@ -1437,7 +1403,7 @@
                 else:
                     # Use default cover
                     if self.verbose: 
-                        self.opts.log.warn(" no cover available for %s, will use default" % \
+                        self.opts.log.warn(" using default cover for '%s'" % \
                         (title['title']))
                     # Check to make sure default is current
                     # Check to see if thumbnail exists
@@ -1446,43 +1412,43 @@
 
                     # Init Qt for image conversion
                     from calibre.gui2 import is_ok_to_use_qt
-                    is_ok_to_use_qt()
-                    from PyQt4.QtGui import QImage
-
-                    # I() fetches path to resource, e.g. I('book.svg') returns:
-                    # /Applications/calibre.app/Contents/Resources/resources/images/book.svg
-                    # Convert .svg to .jpg
-                    default_cover = I('book.svg')
-                    cover_img = QImage()
-                    cover_img.load(default_cover)
-                    cover_img.save(cover, "PNG", -1)
-
-                    if os.path.isfile(thumb_fp):
-                        # Check to see if default cover is newer than thumbnail
-                        # os.path.getmtime() = modified time
-                        # os.path.ctime() = creation time
-                        cover_timestamp = os.path.getmtime(cover)
-                        thumb_timestamp = os.path.getmtime(thumb_fp)
-                        if thumb_timestamp < cover_timestamp:
+                    if is_ok_to_use_qt():
+                        # Render default book image against white bg
+                        i = QImage(I('book.svg'))
+                        i2 = QImage(i.size(),QImage.Format_ARGB32_Premultiplied )
+                        i2.fill(QColor(Qt.white).rgb())
+                        p = QPainter()
+                        p.begin(i2)
+                        p.drawImage(0, 0, i)
+                        p.end()
+                        i2.save(cover, "PNG", -1)
+    
+                        if os.path.isfile(thumb_fp):
+                            # Check to see if default cover is newer than thumbnail
+                            # os.path.getmtime() = modified time
+                            # os.path.ctime() = creation time
+                            cover_timestamp = os.path.getmtime(cover)
+                            thumb_timestamp = os.path.getmtime(thumb_fp)
+                            if thumb_timestamp < cover_timestamp:
+                                if self.verbose: 
+                                    self.opts.log.info("updating thumbnail_default for %s" % title['title'])
+                                #title['cover'] = "%s/DefaultCover.jpg" % self.catalogPath
+                                title['cover'] = cover
+                                self.generateThumbnail(title, image_dir, "thumbnail_default.jpg")
+                        else:
                             if self.verbose: 
-                                self.opts.log.info("updating thumbnail_default for %s" % title['title'])
+                                self.opts.log.info(" generating default cover thumbnail")
                             #title['cover'] = "%s/DefaultCover.jpg" % self.catalogPath
                             title['cover'] = cover
                             self.generateThumbnail(title, image_dir, "thumbnail_default.jpg")
                     else:
-                        if self.verbose: 
-                            self.opts.log.info(" generating new thumbnail_default.jpg")
-                        #title['cover'] = "%s/DefaultCover.jpg" % self.catalogPath
-                        title['cover'] = cover
-                        self.generateThumbnail(title, image_dir, "thumbnail_default.jpg")
-
+                        self.opts.log.error("Not OK to use PyQt, can't create default thumbnail")
+                        
             self.thumbs = thumbs
 
         def generateOPF(self):
 
-            result = self.updateProgressFullStep("generateOPF()")
-            if self.verbose:
-                self.opts.log.info(result)
+            self.opts.log.info(self.updateProgressFullStep("generateOPF()"))
 
             header = '''
                 <?xml version="1.0" encoding="UTF-8"?>
@@ -1614,9 +1580,7 @@
 
         def generateNCXHeader(self):
 
-            result = self.updateProgressFullStep("generateNCXHeader()")
-            if self.verbose:
-                self.opts.log.info(result)
+            self.opts.log.info(self.updateProgressFullStep("generateNCXHeader()"))
 
             header = '''
                 <?xml version="1.0" encoding="utf-8"?>
@@ -1631,7 +1595,6 @@
             navPointTag['class'] = "periodical"
             navPointTag['id'] = "title"
             navPointTag['playOrder'] = self.playOrder
-            #print "generateNCXHeader(periodical): self.playOrder: %d" % self.playOrder
             self.playOrder += 1
             navLabelTag = Tag(soup, 'navLabel')
             textTag = Tag(soup, 'text')
@@ -1653,9 +1616,7 @@
 
         def generateNCXDescriptions(self, tocTitle):
 
-            result = self.updateProgressFullStep("generateNCXDescriptions()")
-            if self.verbose:
-                self.opts.log.info(result)
+            self.opts.log.info(self.updateProgressFullStep("generateNCXDescriptions()"))
 
             # --- Construct the 'Books by Title' section ---
             ncx_soup = self.ncxSoup
@@ -1667,7 +1628,6 @@
             navPointTag['class'] = "section"
             navPointTag['id'] = "bytitle-ID"
             navPointTag['playOrder'] = self.playOrder
-            #print "generateNCXDescriptions(section '%s'): self.playOrder: %d" % (tocTitle, self.playOrder)
             self.playOrder += 1
             navLabelTag = Tag(ncx_soup, 'navLabel')
             textTag = Tag(ncx_soup, 'text')
@@ -1687,7 +1647,6 @@
                 navPointVolumeTag['class'] = "article"
                 navPointVolumeTag['id'] = "book%dID" % int(book['id'])
                 navPointVolumeTag['playOrder'] = self.playOrder
-                #print "generateNCXDescriptions(article): self.playOrder: %d" % self.playOrder
                 self.playOrder += 1
                 navLabelTag = Tag(ncx_soup, "navLabel")
                 textTag = Tag(ncx_soup, "text")
@@ -1725,9 +1684,7 @@
 
         def generateNCXByTitle(self, tocTitle):
 
-            result = self.updateProgressFullStep("generateNCXByTitle()")
-            if self.verbose:
-                self.opts.log.info(result)
+            self.opts.log.info(self.updateProgressFullStep("generateNCXByTitle()"))
 
             soup = self.ncxSoup
             output = "ByAlphaTitle"
@@ -1739,7 +1696,6 @@
             navPointTag['class'] = "section"
             navPointTag['id'] = "byalphatitle-ID"
             navPointTag['playOrder'] = self.playOrder
-            #print "generateNCXByTitle(section '%s'): self.playOrder: %d" % (tocTitle, self.playOrder)
             self.playOrder += 1
             navLabelTag = Tag(soup, 'navLabel')
             textTag = Tag(soup, 'text')
@@ -1817,9 +1773,7 @@
 
         def generateNCXByAuthor(self, tocTitle):
 
-            result = self.updateProgressFullStep("generateNCXByAuthor()")
-            if self.verbose:
-                self.opts.log.info(result)
+            self.opts.log.info(self.updateProgressFullStep("generateNCXByAuthor()"))
 
             soup = self.ncxSoup
             HTML_file = "content/ByAlphaAuthor.html"
@@ -1862,7 +1816,7 @@
                         author_list += " &hellip;"
 
                     author_list = self.formatNCXText(author_list)
-                    if self.verbose:
+                    if False and self.verbose:
                         self.opts.log.info(" adding '%s' to master_author_list" % current_letter)
                     master_author_list.append((author_list, current_letter))
 
@@ -1878,7 +1832,7 @@
             if len(current_author_list) == self.descriptionClip:
                 author_list += " &hellip;"
             author_list = self.formatNCXText(author_list)
-            if self.verbose:
+            if False and self.verbose:
                 self.opts.log.info(" adding '%s' to master_author_list" % current_letter)
             master_author_list.append((author_list, current_letter))
 
@@ -1920,9 +1874,7 @@
             # Add each genre as an article
             # 'tag', 'file', 'authors'
 
-            result = self.updateProgressFullStep("generateNCXByTags()")
-            if self.verbose:
-                self.opts.log.info(result)
+            self.opts.log.info(self.updateProgressFullStep("generateNCXByTags()"))
 
             ncx_soup = self.ncxSoup
             body = ncx_soup.find("navPoint")
@@ -1935,11 +1887,10 @@
             file_ID = file_ID.replace(" ","")
             navPointTag['id'] = "%s-ID" % file_ID
             navPointTag['playOrder'] = self.playOrder
-            #print "generateNCXByTags(section '%s'): self.playOrder: %d" % (tocTitle, self.playOrder)
             self.playOrder += 1
             navLabelTag = Tag(ncx_soup, 'navLabel')
             textTag = Tag(ncx_soup, 'text')
-        #    textTag.insert(0, NavigableString('%s (%d)' % (section_title, len(genre_list))))
+            # textTag.insert(0, NavigableString('%s (%d)' % (section_title, len(genre_list))))
             textTag.insert(0, NavigableString('%s' % tocTitle))
             navLabelTag.insert(0, textTag)
             nptc = 0
@@ -1957,7 +1908,6 @@
                 navPointVolumeTag['class'] = "article"
                 navPointVolumeTag['id'] = "genre-%s-ID" % genre['tag']
                 navPointVolumeTag['playOrder'] = self.playOrder
-                #print "generateNCXByTags(article '%s'): self.playOrder: %d" % (genre['tag'], self.playOrder)
                 self.playOrder += 1
                 navLabelTag = Tag(ncx_soup, "navLabel")
                 textTag = Tag(ncx_soup, "text")
@@ -2018,34 +1968,12 @@
 
         def writeNCX(self):
 
-            result = self.updateProgressFullStep("writeNCX()")
-            if self.verbose:
-                self.opts.log.info(result)
+            self.opts.log.info(self.updateProgressFullStep("writeNCX()"))
+
             outfile = open("%s/%s.ncx" % (self.catalogPath, self.basename), 'w')
             outfile.write(self.ncxSoup.prettify())
 
         # Helpers
-        def contents(self, element, title, key=None):
-            content = None
-
-            if element is None:
-                return None
-
-            # Some elements seem to have \n fields
-            for node in element:
-                if node == "\n":
-                    continue
-                else:
-                    content = node
-            # Special handling for '&amp;' in 'cover'
-            if key == 'cover' and re.search('&amp;',content):
-                content = re.sub('&amp;','&',content)
-
-            if content:
-                return unicode(content)
-            else:
-                return None
-
         def convertHTMLEntities(self, s):
             matches = re.findall("&#\d+;", s)
             if len(matches) > 0:
@@ -2075,23 +2003,15 @@
             self.cleanUp()
 
             if not os.path.isdir(catalogPath):
-                #if self.verbose: print " creating %s" % catalogPath
                 os.makedirs(catalogPath)
 
             # Create /content and /images
             content_path = catalogPath + "/content"
             if not os.path.isdir(content_path):
-                #if self.verbose: print " creating %s" % content_path
                 os.makedirs(content_path)
             images_path = catalogPath + "/images"
             if not os.path.isdir(images_path):
-                #if self.verbose: print " creating %s" % images_path
                 os.makedirs(images_path)
-
-        def fetchLibraryPath(self):
-            # Return a path to the current library
-            from calibre.utils.config import prefs
-            return prefs['library_path']
 
         def getMarkerTags(self):
             ''' Return a list of special marker tags to be excluded from genre list '''
@@ -2107,13 +2027,9 @@
 
             filtered_tags = []
             for tag in tags:
-                # Check the leading character
                 if tag[0] in self.markerTags:
-                    #print "skipping %s" % tag
                     continue
-                # Check the exclude_genre pattern
                 if re.search(self.opts.exclude_genre, tag):
-                    #print "skipping %s" % tag
                     continue
 
                 filtered_tags.append(tag)
@@ -2358,11 +2274,9 @@
             # Convert numbers to strings, ignore leading stop words
             # The 21-Day Consciousness Cleanse
 
-            if False: print "generate_sort_title(%s)" % title
             title_words = title.split(' ')
             if title_words[0].lower() in ['the','a','an']:
                 stop_word = title_words.pop(0)
-                if False : print "removing stop word '%s'" % stop_word
 
             # Scan for numbers in each word clump
             translated = []
@@ -2377,43 +2291,18 @@
 
         def generateThumbnail(self, title, image_dir, thumb_file):
             import calibre.utils.PythonMagickWand as pw
-<<<<<<< HEAD
-            with pw.ImageMagick():
-                try:
-                    img = pw.NewMagickWand()
-                    if img < 0:
-                        raise RuntimeError('generate_thumbnail(): Cannot create wand')
-                    # Read the cover
-                    if not pw.MagickReadImage(img,
-                            title['cover'].encode(filesystem_encoding)):
-                        self.opts.log.info('Failed to read cover image from: %s' % title['cover'])
-                        raise IOError
-                    thumb = pw.CloneMagickWand(img)
-                    if thumb < 0:
-                        self.opts.log.info('generateThumbnail(): Cannot clone cover')
-                        raise RuntimeError
-                    # img, width, height
-                    pw.MagickThumbnailImage(thumb, 75, 100)
-                    pw.MagickWriteImage(thumb, os.path.join(image_dir, thumb_file))
-                    pw.DestroyMagickWand(thumb)
-                    pw.DestroyMagickWand(img)
-                except IOError:
-                    self.opts.log.info("generateThumbnail() IOError with %s" % title['title'])
-                except RuntimeError:
-                    self.opts.log.info("generateThumbnail() RuntimeError with %s" % title['title'])
-=======
             try:
                 img = pw.NewMagickWand()
                 if img < 0:
-                    raise RuntimeError('generate_thumbnail(): Cannot create wand')
+                    raise RuntimeError('generateThumbnail(): Cannot create wand')
                 # Read the cover
                 if not pw.MagickReadImage(img,
                         title['cover'].encode(filesystem_encoding)):
-                    print 'Failed to read cover image from: %s' % title['cover']
+                    self.opts.log.error('generateThumbnail(): Failed to read cover image from: %s' % title['cover'])
                     raise IOError
                 thumb = pw.CloneMagickWand(img)
                 if thumb < 0:
-                    print 'generate_thumbnail(): Cannot clone cover'
+                    self.opts.log.error('generateThumbnail(): Cannot clone cover')
                     raise RuntimeError
                 # img, width, height
                 pw.MagickThumbnailImage(thumb, 75, 100)
@@ -2421,10 +2310,9 @@
                 pw.DestroyMagickWand(thumb)
                 pw.DestroyMagickWand(img)
             except IOError:
-                print "generate_thumbnail() IOError with %s" % title['title']
+                self.opts.log.error("generateThumbnail(): IOError with %s" % title['title'])
             except RuntimeError:
-                print "generate_thumbnail() RuntimeError with %s" % title['title']
->>>>>>> 1acc7f0f
+                self.opts.log.error("generateThumbnail(): RuntimeError with %s" % title['title'])
 
         def processSpecialTags(self, tags, this_title, opts):
             tag_list = []
