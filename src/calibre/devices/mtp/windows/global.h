/*
 * global.h
 * Copyright (C) 2012 Kovid Goyal <kovid at kovidgoyal.net>
 *
 * Distributed under terms of the GPL3 license.
 */

#pragma once
#define UNICODE
#include <Windows.h>
#include <Python.h>

#include <Objbase.h>
#include <PortableDeviceApi.h>
#include <PortableDevice.h>

#define ENSURE_WPD(retval) \
    if (portable_device_manager == NULL) { PyErr_SetString(NoWPD, "No WPD service available."); return retval; }

namespace wpd {

// Module exception types
extern PyObject *WPDError, *NoWPD;

// The global device manager
extern IPortableDeviceManager *portable_device_manager;

// Application info
typedef struct {
    wchar_t *name;
    unsigned int major_version;
    unsigned int minor_version;
    unsigned int revision;
} ClientInfo;
extern ClientInfo client_info;

// Device type
typedef struct {
    PyObject_HEAD
    // Type-specific fields go here.
    wchar_t *pnp_id;
    IPortableDeviceValues *client_information;
    IPortableDevice *device;
    PyObject *device_information;
<<<<<<< HEAD
=======
    IPortableDevicePropertiesBulk *bulk_properties;
>>>>>>> 5f658bfc

} Device;
extern PyTypeObject DeviceType;

// Utility functions
PyObject *hresult_set_exc(const char *msg, HRESULT hr);
wchar_t *unicode_to_wchar(PyObject *o);
PyObject *wchar_to_unicode(wchar_t *o);
int pump_waiting_messages();

extern IPortableDeviceValues* get_client_information();
extern IPortableDevice* open_device(const wchar_t *pnp_id, IPortableDeviceValues *client_information);
extern PyObject* get_device_information(IPortableDevice *device, IPortableDevicePropertiesBulk **bulk_properties);
extern PyObject* get_filesystem(IPortableDevice *device, const wchar_t *storage_id, IPortableDevicePropertiesBulk *bulk_properties);

}
<|MERGE_RESOLUTION|>--- conflicted
+++ resolved
@@ -42,10 +42,7 @@
     IPortableDeviceValues *client_information;
     IPortableDevice *device;
     PyObject *device_information;
-<<<<<<< HEAD
-=======
     IPortableDevicePropertiesBulk *bulk_properties;
->>>>>>> 5f658bfc
 
 } Device;
 extern PyTypeObject DeviceType;
