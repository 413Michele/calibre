--- conflicted
+++ resolved
@@ -81,17 +81,6 @@
 
         return of.name
 
-
-# CHM MODIFIED
-class CHMMetadataReader(MetadataReaderPlugin):
-
-    name        = 'Read CHM metadata'
-    file_types  = set(['chm'])
-    description = _('Read metadata from %s files') % 'CHM'
-
-    def get_metadata(self, stream, ftype):
-        from calibre.ebooks.metadata.chm import get_metadata
-        return get_metadata(stream)
 
 class ComicMetadataReader(MetadataReaderPlugin):
 
@@ -406,11 +395,7 @@
 from calibre.ebooks.tcr.input import TCRInput
 from calibre.ebooks.txt.input import TXTInput
 from calibre.ebooks.lrf.input import LRFInput
-<<<<<<< HEAD
-from calibre.ebooks.chm.input import CHMInput # CHM MODIFIED
-=======
 from calibre.ebooks.chm.input import CHMInput
->>>>>>> 97babd67
 
 from calibre.ebooks.epub.output import EPUBOutput
 from calibre.ebooks.fb2.output import FB2Output
@@ -471,11 +456,7 @@
     TCRInput,
     TXTInput,
     LRFInput,
-<<<<<<< HEAD
-    CHMInput, # CHM MODIFIED
-=======
     CHMInput,
->>>>>>> 97babd67
 ]
 plugins += [
     EPUBOutput,
