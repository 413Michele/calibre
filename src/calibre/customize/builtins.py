import os.path
__license__   = 'GPL v3'
__copyright__ = '2008, Kovid Goyal <kovid at kovidgoyal.net>'

import textwrap
import os
import glob
from calibre.customize import FileTypePlugin, MetadataReaderPlugin, MetadataWriterPlugin
from calibre.constants import numeric_version

class HTML2ZIP(FileTypePlugin):
    name = 'HTML to ZIP'
    author = 'Kovid Goyal'
    description = textwrap.dedent(_('''\
Follow all local links in an HTML file and create a ZIP \
file containing all linked files. This plugin is run \
every time you add an HTML file to the library.\
'''))
    version = numeric_version
    file_types = set(['html', 'htm', 'xhtml', 'xhtm', 'shtm', 'shtml'])
    supported_platforms = ['windows', 'osx', 'linux']
    on_import = True

    def run(self, htmlfile):
        from calibre.ptempfile import TemporaryDirectory
        from calibre.gui2.convert.gui_conversion import gui_convert
        from calibre.customize.conversion import OptionRecommendation
        from calibre.ebooks.epub import initialize_container

        with TemporaryDirectory('_plugin_html2zip') as tdir:
            recs =[('debug_pipeline', tdir, OptionRecommendation.HIGH)]
            if self.site_customization and self.site_customization.strip():
                recs.append(['input_encoding', self.site_customization.strip(),
                    OptionRecommendation.HIGH])
            gui_convert(htmlfile, tdir, recs, abort_after_input_dump=True)
            of = self.temporary_file('_plugin_html2zip.zip')
            tdir = os.path.join(tdir, 'input')
            opf = glob.glob(os.path.join(tdir, '*.opf'))[0]
            ncx = glob.glob(os.path.join(tdir, '*.ncx'))
            if ncx:
                os.remove(ncx[0])
            epub = initialize_container(of.name, os.path.basename(opf))
            epub.add_dir(tdir)
            epub.close()

        return of.name

    def customization_help(self, gui=False):
        return _('Character encoding for the input HTML files. Common choices '
        'include: cp1252, latin1, iso-8859-1 and utf-8.')


class PML2PMLZ(FileTypePlugin):
    name = 'PML to PMLZ'
    author = 'John Schember'
    description = _('Create a PMLZ archive containing the PML file '
        'and all images in the directory pmlname_img or images. '
        'This plugin is run every time you add '
        'a PML file to the library.')
    version = numeric_version
    file_types = set(['pml'])
    supported_platforms = ['windows', 'osx', 'linux']
    on_import = True

    def run(self, pmlfile):
        import zipfile

        of = self.temporary_file('_plugin_pml2pmlz.pmlz')
        pmlz = zipfile.ZipFile(of.name, 'w')
        pmlz.write(pmlfile, os.path.basename(pmlfile))

        pml_img = os.path.basename(pmlfile)[0] + '_img'
        img_dir = pml_img if os.path.exists(pml_img) else 'images' if \
            os.path.exists('images') else ''
        if img_dir:
            for image in glob.glob(os.path.join(img_dir, '*.png')):
                pmlz.write(image, os.path.join('images', (os.path.basename(image))))
        pmlz.close()

        return of.name


class ComicMetadataReader(MetadataReaderPlugin):

    name = 'Read comic metadata'
    file_types = set(['cbr', 'cbz'])
    description = _('Extract cover from comic files')

    def get_metadata(self, stream, ftype):
        if ftype == 'cbr':
            from calibre.libunrar import extract_member as extract_first
            extract_first
        else:
            from calibre.libunzip import extract_member as extract_first
        from calibre.ebooks.metadata import MetaInformation
        ret = extract_first(stream)
        mi = MetaInformation(None, None)
        if ret is not None:
            path, data = ret
            ext = os.path.splitext(path)[1][1:]
            mi.cover_data = (ext.lower(), data)
        return mi

class EPUBMetadataReader(MetadataReaderPlugin):

    name        = 'Read EPUB metadata'
    file_types  = set(['epub'])
    description = _('Read metadata from %s files')%'EPUB'

    def get_metadata(self, stream, ftype):
        from calibre.ebooks.metadata.epub import get_metadata, get_quick_metadata
        if self.quick:
            return get_quick_metadata(stream)
        return get_metadata(stream)

class FB2MetadataReader(MetadataReaderPlugin):

    name        = 'Read FB2 metadata'
    file_types  = set(['fb2'])
    description = _('Read metadata from %s files')%'FB2'

    def get_metadata(self, stream, ftype):
        from calibre.ebooks.metadata.fb2 import get_metadata
        return get_metadata(stream)

class HTMLMetadataReader(MetadataReaderPlugin):

    name        = 'Read HTML metadata'
    file_types  = set(['html'])
    description = _('Read metadata from %s files')%'HTML'

    def get_metadata(self, stream, ftype):
        from calibre.ebooks.metadata.html import get_metadata
        return get_metadata(stream)

class IMPMetadataReader(MetadataReaderPlugin):

    name        = 'Read IMP metadata'
    file_types  = set(['imp'])
    description = _('Read metadata from %s files')%'IMP'
    author      = 'Ashish Kulkarni'

    def get_metadata(self, stream, ftype):
        from calibre.ebooks.metadata.imp import get_metadata
        return get_metadata(stream)

class LITMetadataReader(MetadataReaderPlugin):

    name        = 'Read LIT metadata'
    file_types  = set(['lit'])
    description = _('Read metadata from %s files')%'LIT'

    def get_metadata(self, stream, ftype):
        from calibre.ebooks.metadata.lit import get_metadata
        return get_metadata(stream)

class LRFMetadataReader(MetadataReaderPlugin):

    name        = 'Read LRF metadata'
    file_types  = set(['lrf'])
    description = _('Read metadata from %s files')%'LRF'

    def get_metadata(self, stream, ftype):
        from calibre.ebooks.lrf.meta import get_metadata
        return get_metadata(stream)

class LRXMetadataReader(MetadataReaderPlugin):

    name        = 'Read LRX metadata'
    file_types  = set(['lrx'])
    description = _('Read metadata from %s files')%'LRX'

    def get_metadata(self, stream, ftype):
        from calibre.ebooks.metadata.lrx import get_metadata
        return get_metadata(stream)

class MOBIMetadataReader(MetadataReaderPlugin):

    name        = 'Read MOBI metadata'
    file_types  = set(['mobi', 'prc', 'azw'])
    description = _('Read metadata from %s files')%'MOBI'

    def get_metadata(self, stream, ftype):
        from calibre.ebooks.mobi.reader import get_metadata
        return get_metadata(stream)

class ODTMetadataReader(MetadataReaderPlugin):

    name        = 'Read ODT metadata'
    file_types  = set(['odt'])
    description = _('Read metadata from %s files')%'ODT'

    def get_metadata(self, stream, ftype):
        from calibre.ebooks.metadata.odt import get_metadata
        return get_metadata(stream)

class OPFMetadataReader(MetadataReaderPlugin):

    name        = 'Read OPF metadata'
    file_types  = set(['opf'])
    description = _('Read metadata from %s files')%'OPF'

    def get_metadata(self, stream, ftype):
        from calibre.ebooks.metadata.opf2 import OPF
        from calibre.ebooks.metadata import MetaInformation
        return MetaInformation(OPF(stream, os.getcwd()))

class PDBMetadataReader(MetadataReaderPlugin):

    name        = 'Read PDB metadata'
    file_types  = set(['pdb'])
    description = _('Read metadata from %s files') % 'PDB'
    author      = 'John Schember'

    def get_metadata(self, stream, ftype):
        from calibre.ebooks.metadata.pdb import get_metadata
        return get_metadata(stream)

class PDFMetadataReader(MetadataReaderPlugin):

    name        = 'Read PDF metadata'
    file_types  = set(['pdf'])
    description = _('Read metadata from %s files')%'PDF'

    def get_metadata(self, stream, ftype):
        from calibre.ebooks.metadata.pdf import get_metadata, get_quick_metadata
        if self.quick:
            return get_quick_metadata(stream)
        return get_metadata(stream)

class PMLMetadataReader(MetadataReaderPlugin):

    name        = 'Read PML metadata'
    file_types  = set(['pml', 'pmlz'])
    description = _('Read metadata from %s files') % 'PML'
    author      = 'John Schember'

    def get_metadata(self, stream, ftype):
        from calibre.ebooks.metadata.pml import get_metadata
        return get_metadata(stream)

class RARMetadataReader(MetadataReaderPlugin):

    name = 'Read RAR metadata'
    file_types = set(['rar'])
    description = _('Read metadata from ebooks in RAR archives')

    def get_metadata(self, stream, ftype):
        from calibre.ebooks.metadata.rar import get_metadata
        return get_metadata(stream)

class RBMetadataReader(MetadataReaderPlugin):

    name        = 'Read RB metadata'
    file_types  = set(['rb'])
    description = _('Read metadata from %s files')%'RB'
    author      = 'Ashish Kulkarni'

    def get_metadata(self, stream, ftype):
        from calibre.ebooks.metadata.rb import get_metadata
        return get_metadata(stream)

class RTFMetadataReader(MetadataReaderPlugin):

    name        = 'Read RTF metadata'
    file_types  = set(['rtf'])
    description = _('Read metadata from %s files')%'RTF'

    def get_metadata(self, stream, ftype):
        from calibre.ebooks.metadata.rtf import get_metadata
        return get_metadata(stream)

class TOPAZMetadataReader(MetadataReaderPlugin):

    name        = 'Read Topaz metadata'
    file_types  = set(['tpz', 'azw1'])
    description = _('Read metadata from %s files')%'MOBI'

    def get_metadata(self, stream, ftype):
        from calibre.ebooks.metadata.topaz import get_metadata
        return get_metadata(stream)

class TXTMetadataReader(MetadataReaderPlugin):

    name        = 'Read TXT metadata'
    file_types  = set(['txt'])
    description = _('Read metadata from %s files') % 'TXT'
    author      = 'John Schember'

    def get_metadata(self, stream, ftype):
        from calibre.ebooks.metadata.txt import get_metadata
        return get_metadata(stream)

class ZipMetadataReader(MetadataReaderPlugin):

    name = 'Read ZIP metadata'
    file_types = set(['zip', 'oebzip'])
    description = _('Read metadata from ebooks in ZIP archives')

    def get_metadata(self, stream, ftype):
        from calibre.ebooks.metadata.zip import get_metadata
        return get_metadata(stream)


class EPUBMetadataWriter(MetadataWriterPlugin):

    name = 'Set EPUB metadata'
    file_types = set(['epub'])
    description = _('Set metadata in %s files')%'EPUB'

    def set_metadata(self, stream, mi, type):
        from calibre.ebooks.metadata.epub import set_metadata
        set_metadata(stream, mi)

class LRFMetadataWriter(MetadataWriterPlugin):

    name = 'Set LRF metadata'
    file_types = set(['lrf'])
    description = _('Set metadata in %s files')%'LRF'

    def set_metadata(self, stream, mi, type):
        from calibre.ebooks.lrf.meta import set_metadata
        set_metadata(stream, mi)

class MOBIMetadataWriter(MetadataWriterPlugin):

    name        = 'Set MOBI metadata'
    file_types  = set(['mobi', 'prc', 'azw'])
    description = _('Set metadata in %s files')%'MOBI'
    author      = 'Marshall T. Vandegrift'

    def set_metadata(self, stream, mi, type):
        from calibre.ebooks.metadata.mobi import set_metadata
        set_metadata(stream, mi)

class PDBMetadataWriter(MetadataWriterPlugin):

    name        = 'Set PDB metadata'
    file_types  = set(['pdb'])
    description = _('Set metadata from %s files') % 'PDB'
    author      = 'John Schember'

    def set_metadata(self, stream, mi, type):
        from calibre.ebooks.metadata.pdb import set_metadata
        set_metadata(stream, mi)

class PDFMetadataWriter(MetadataWriterPlugin):

    name        = 'Set PDF metadata'
    file_types  = set(['pdf'])
    description = _('Set metadata in %s files') % 'PDF'
    author      = 'Kovid Goyal'

    def set_metadata(self, stream, mi, type):
        from calibre.ebooks.metadata.pdf import set_metadata
        set_metadata(stream, mi)

class RTFMetadataWriter(MetadataWriterPlugin):

    name = 'Set RTF metadata'
    file_types = set(['rtf'])
    description = _('Set metadata in %s files')%'RTF'

    def set_metadata(self, stream, mi, type):
        from calibre.ebooks.metadata.rtf import set_metadata
        set_metadata(stream, mi)


from calibre.ebooks.comic.input import ComicInput
from calibre.ebooks.epub.input import EPUBInput
from calibre.ebooks.fb2.input import FB2Input
from calibre.ebooks.html.input import HTMLInput
from calibre.ebooks.lit.input import LITInput
from calibre.ebooks.mobi.input import MOBIInput
from calibre.ebooks.odt.input import ODTInput
from calibre.ebooks.pdb.input import PDBInput
from calibre.ebooks.pdf.input import PDFInput
from calibre.ebooks.pml.input import PMLInput
from calibre.ebooks.rb.input import RBInput
from calibre.web.feeds.input import RecipeInput
from calibre.ebooks.rtf.input import RTFInput
from calibre.ebooks.tcr.input import TCRInput
from calibre.ebooks.txt.input import TXTInput
from calibre.ebooks.lrf.input import LRFInput

from calibre.ebooks.epub.output import EPUBOutput
from calibre.ebooks.fb2.output import FB2Output
from calibre.ebooks.lit.output import LITOutput
from calibre.ebooks.lrf.output import LRFOutput
from calibre.ebooks.mobi.output import MOBIOutput
from calibre.ebooks.oeb.output import OEBOutput
from calibre.ebooks.pdb.output import PDBOutput
from calibre.ebooks.pdf.output import PDFOutput
from calibre.ebooks.pml.output import PMLOutput
from calibre.ebooks.rb.output import RBOutput
from calibre.ebooks.rtf.output import RTFOutput
from calibre.ebooks.tcr.output import TCROutput
from calibre.ebooks.txt.output import TXTOutput

from calibre.customize.profiles import input_profiles, output_profiles


from calibre.devices.bebook.driver import BEBOOK, BEBOOK_MINI
from calibre.devices.blackberry.driver import BLACKBERRY
from calibre.devices.cybookg3.driver import CYBOOKG3, CYBOOK_OPUS
from calibre.devices.eb600.driver import EB600, COOL_ER, SHINEBOOK, \
<<<<<<< HEAD
                POCKETBOOK360, GER2
=======
                POCKETBOOK360, GER2, ITALICA
>>>>>>> 4b413dfe
from calibre.devices.iliad.driver import ILIAD
from calibre.devices.irexdr.driver import IREXDR1000
from calibre.devices.jetbook.driver import JETBOOK
from calibre.devices.kindle.driver import KINDLE, KINDLE2, KINDLE_DX
from calibre.devices.nook.driver import NOOK
from calibre.devices.prs500.driver import PRS500
from calibre.devices.prs505.driver import PRS505, PRS700
from calibre.devices.android.driver import ANDROID
from calibre.devices.nokia.driver import N770
from calibre.devices.eslick.driver import ESLICK
from calibre.devices.nuut2.driver import NUUT2
from calibre.devices.iriver.driver import IRIVER_STORY

from calibre.ebooks.metadata.fetch import GoogleBooks, ISBNDB, Amazon
plugins = [HTML2ZIP, PML2PMLZ, GoogleBooks, ISBNDB, Amazon]
plugins += [
    ComicInput,
    EPUBInput,
    FB2Input,
    HTMLInput,
    LITInput,
    MOBIInput,
    ODTInput,
    PDBInput,
    PDFInput,
    PMLInput,
    RBInput,
    RecipeInput,
    RTFInput,
    TCRInput,
    TXTInput,
    LRFInput,
]
plugins += [
    EPUBOutput,
    FB2Output,
    LITOutput,
    LRFOutput,
    MOBIOutput,
    OEBOutput,
    PDBOutput,
    PDFOutput,
    PMLOutput,
    RBOutput,
    RTFOutput,
    TCROutput,
    TXTOutput,
]
plugins += [
    BEBOOK,
    BEBOOK_MINI,
    BLACKBERRY,
    CYBOOKG3,
    ILIAD,
    IREXDR1000,
    JETBOOK,
    KINDLE,
    KINDLE2,
    KINDLE_DX,
    NOOK,
    PRS505,
    PRS700,
    PRS500,
    ANDROID,
    N770,
    CYBOOK_OPUS,
    COOL_ER,
    ESLICK,
    NUUT2,
    IRIVER_STORY,
    POCKETBOOK360,
    GER2,
<<<<<<< HEAD
=======
    ITALICA,
    SHINEBOOK,
    EB600,
>>>>>>> 4b413dfe
]
plugins += [x for x in list(locals().values()) if isinstance(x, type) and \
                                        x.__name__.endswith('MetadataReader')]
plugins += [x for x in list(locals().values()) if isinstance(x, type) and \
                                        x.__name__.endswith('MetadataWriter')]
plugins += input_profiles + output_profiles<|MERGE_RESOLUTION|>--- conflicted
+++ resolved
@@ -404,11 +404,7 @@
 from calibre.devices.blackberry.driver import BLACKBERRY
 from calibre.devices.cybookg3.driver import CYBOOKG3, CYBOOK_OPUS
 from calibre.devices.eb600.driver import EB600, COOL_ER, SHINEBOOK, \
-<<<<<<< HEAD
-                POCKETBOOK360, GER2
-=======
                 POCKETBOOK360, GER2, ITALICA
->>>>>>> 4b413dfe
 from calibre.devices.iliad.driver import ILIAD
 from calibre.devices.irexdr.driver import IREXDR1000
 from calibre.devices.jetbook.driver import JETBOOK
@@ -481,12 +477,9 @@
     IRIVER_STORY,
     POCKETBOOK360,
     GER2,
-<<<<<<< HEAD
-=======
     ITALICA,
     SHINEBOOK,
     EB600,
->>>>>>> 4b413dfe
 ]
 plugins += [x for x in list(locals().values()) if isinstance(x, type) and \
                                         x.__name__.endswith('MetadataReader')]
