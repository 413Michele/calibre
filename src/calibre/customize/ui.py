from __future__ import with_statement
__license__   = 'GPL v3'
__copyright__ = '2008, Kovid Goyal <kovid at kovidgoyal.net>'

import os, shutil, traceback, functools, sys

from calibre.customize import (CatalogPlugin, FileTypePlugin, PluginNotFound,
                              MetadataReaderPlugin, MetadataWriterPlugin,
                              InterfaceActionBase as InterfaceAction,
                              PreferencesPlugin, platform, InvalidPlugin,
                              StoreBase as Store)
from calibre.customize.conversion import InputFormatPlugin, OutputFormatPlugin
from calibre.customize.zipplugin import loader
from calibre.customize.profiles import InputProfile, OutputProfile
from calibre.customize.builtins import plugins as builtin_plugins
from calibre.devices.interface import DevicePlugin
from calibre.ebooks.metadata import MetaInformation
from calibre.utils.config import (make_config_dir, Config, ConfigProxy,
                                 plugin_dir, OptionParser)
from calibre.ebooks.epub.fix import ePubFixer
from calibre.ebooks.metadata.sources.base import Source
from calibre.constants import DEBUG

builtin_names = frozenset([p.name for p in builtin_plugins])

class NameConflict(ValueError):
    pass

def _config():
    c = Config('customize')
    c.add_opt('plugins', default={}, help=_('Installed plugins'))
    c.add_opt('filetype_mapping', default={}, help=_('Mapping for filetype plugins'))
    c.add_opt('plugin_customization', default={}, help=_('Local plugin customization'))
    c.add_opt('disabled_plugins', default=set([]), help=_('Disabled plugins'))
    c.add_opt('enabled_plugins', default=set([]), help=_('Enabled plugins'))

    return ConfigProxy(c)

config = _config()


def find_plugin(name):
    for plugin in _initialized_plugins:
        if plugin.name == name:
            return plugin


def load_plugin(path_to_zip_file): # {{{
    '''
    Load plugin from zip file or raise InvalidPlugin error

    :return: A :class:`Plugin` instance.
    '''
    return loader.load(path_to_zip_file)

# }}}

# Enable/disable plugins {{{

def disable_plugin(plugin_or_name):
    x = getattr(plugin_or_name, 'name', plugin_or_name)
    plugin = find_plugin(x)
    if not plugin.can_be_disabled:
        raise ValueError('Plugin %s cannot be disabled'%x)
    dp = config['disabled_plugins']
    dp.add(x)
    config['disabled_plugins'] = dp
    ep = config['enabled_plugins']
    if x in ep:
        ep.remove(x)
    config['enabled_plugins'] = ep

def enable_plugin(plugin_or_name):
    x = getattr(plugin_or_name, 'name', plugin_or_name)
    dp = config['disabled_plugins']
    if x in dp:
        dp.remove(x)
    config['disabled_plugins'] = dp
    ep = config['enabled_plugins']
    ep.add(x)
    config['enabled_plugins'] = ep

def restore_plugin_state_to_default(plugin_or_name):
    x = getattr(plugin_or_name, 'name', plugin_or_name)
    dp = config['disabled_plugins']
    if x in dp:
        dp.remove(x)
    config['disabled_plugins'] = dp
    ep = config['enabled_plugins']
    if x in ep:
        ep.remove(x)
    config['enabled_plugins'] = ep

default_disabled_plugins = set([
<<<<<<< HEAD
    'Douban Books', 'Douban.com covers', 'Nicebooks', 'Nicebooks covers',
    'Fictionwise', 'Kent District Library'
=======
    'Overdrive',
>>>>>>> 31e2bc38
])

def is_disabled(plugin):
    if plugin.name in config['enabled_plugins']: return False
    return plugin.name in config['disabled_plugins'] or \
            plugin.name in default_disabled_plugins
# }}}

# File type plugins {{{

_on_import           = {}
_on_preprocess       = {}
_on_postprocess      = {}

def reread_filetype_plugins():
    global _on_import
    global _on_preprocess
    global _on_postprocess
    _on_import           = {}
    _on_preprocess       = {}
    _on_postprocess      = {}

    for plugin in _initialized_plugins:
        if isinstance(plugin, FileTypePlugin):
            for ft in plugin.file_types:
                if plugin.on_import:
                    if not _on_import.has_key(ft):
                        _on_import[ft] = []
                    _on_import[ft].append(plugin)
                if plugin.on_preprocess:
                    if not _on_preprocess.has_key(ft):
                        _on_preprocess[ft] = []
                    _on_preprocess[ft].append(plugin)
                if plugin.on_postprocess:
                    if not _on_postprocess.has_key(ft):
                        _on_postprocess[ft] = []
                    _on_postprocess[ft].append(plugin)


def _run_filetype_plugins(path_to_file, ft=None, occasion='preprocess'):
    occasion_plugins = {'import':_on_import, 'preprocess':_on_preprocess,
                'postprocess':_on_postprocess}[occasion]
    customization = config['plugin_customization']
    if ft is None:
        ft = os.path.splitext(path_to_file)[-1].lower().replace('.', '')
    nfp = path_to_file
    for plugin in occasion_plugins.get(ft, []):
        if is_disabled(plugin):
            continue
        plugin.site_customization = customization.get(plugin.name, '')
        with plugin:
            try:
                nfp = plugin.run(path_to_file)
                if not nfp:
                    nfp = path_to_file
            except:
                print 'Running file type plugin %s failed with traceback:'%plugin.name
                traceback.print_exc()
    x = lambda j : os.path.normpath(os.path.normcase(j))
    if occasion == 'postprocess' and x(nfp) != x(path_to_file):
        shutil.copyfile(nfp, path_to_file)
        nfp = path_to_file
    return nfp

run_plugins_on_import      = functools.partial(_run_filetype_plugins,
                                               occasion='import')
run_plugins_on_preprocess  = functools.partial(_run_filetype_plugins,
                                               occasion='preprocess')
run_plugins_on_postprocess = functools.partial(_run_filetype_plugins,
                                               occasion='postprocess')
# }}}

# Plugin customization {{{
def customize_plugin(plugin, custom):
    d = config['plugin_customization']
    d[plugin.name] = custom.strip()
    config['plugin_customization'] = d

def plugin_customization(plugin):
    return config['plugin_customization'].get(plugin.name, '')

# }}}

# Input/Output profiles {{{
def input_profiles():
    for plugin in _initialized_plugins:
        if isinstance(plugin, InputProfile):
            yield plugin

def output_profiles():
    for plugin in _initialized_plugins:
        if isinstance(plugin, OutputProfile):
            yield plugin
# }}}

# Interface Actions # {{{

def interface_actions():
    customization = config['plugin_customization']
    for plugin in _initialized_plugins:
        if isinstance(plugin, InterfaceAction):
            if not is_disabled(plugin):
                plugin.site_customization = customization.get(plugin.name, '')
                yield plugin
# }}}

# Preferences Plugins # {{{

def preferences_plugins():
    customization = config['plugin_customization']
    for plugin in _initialized_plugins:
        if isinstance(plugin, PreferencesPlugin):
            if not is_disabled(plugin):
                plugin.site_customization = customization.get(plugin.name, '')
                yield plugin
# }}}

# Store Plugins # {{{

def store_plugins():
    customization = config['plugin_customization']
    for plugin in _initialized_plugins:
        if isinstance(plugin, Store):
            if not is_disabled(plugin):
                plugin.site_customization = customization.get(plugin.name, '')
                yield plugin
# }}}

# Metadata read/write {{{
_metadata_readers = {}
_metadata_writers = {}
def reread_metadata_plugins():
    global _metadata_readers
    global _metadata_writers
    _metadata_readers = {}
    for plugin in _initialized_plugins:
        if isinstance(plugin, MetadataReaderPlugin):
            for ft in plugin.file_types:
                if not _metadata_readers.has_key(ft):
                    _metadata_readers[ft] = []
                _metadata_readers[ft].append(plugin)
        elif isinstance(plugin, MetadataWriterPlugin):
            for ft in plugin.file_types:
                if not _metadata_writers.has_key(ft):
                    _metadata_writers[ft] = []
                _metadata_writers[ft].append(plugin)

def metadata_readers():
    ans = set([])
    for plugins in _metadata_readers.values():
        for plugin in plugins:
            ans.add(plugin)
    return ans

def metadata_writers():
    ans = set([])
    for plugins in _metadata_writers.values():
        for plugin in plugins:
            ans.add(plugin)
    return ans

class QuickMetadata(object):

    def __init__(self):
        self.quick = False

    def __enter__(self):
        self.quick = True

    def __exit__(self, *args):
        self.quick = False

quick_metadata = QuickMetadata()

class ApplyNullMetadata(object):

    def __init__(self):
        self.apply_null = False

    def __enter__(self):
        self.apply_null = True

    def __exit__(self, *args):
        self.apply_null = False

apply_null_metadata = ApplyNullMetadata()

def get_file_type_metadata(stream, ftype):
    mi = MetaInformation(None, None)

    ftype = ftype.lower().strip()
    if _metadata_readers.has_key(ftype):
        for plugin in _metadata_readers[ftype]:
            if not is_disabled(plugin):
                with plugin:
                    try:
                        plugin.quick = quick_metadata.quick
                        if hasattr(stream, 'seek'):
                            stream.seek(0)
                        mi = plugin.get_metadata(stream, ftype.lower().strip())
                        break
                    except:
                        traceback.print_exc()
                        continue
    return mi

def set_file_type_metadata(stream, mi, ftype):
    ftype = ftype.lower().strip()
    if _metadata_writers.has_key(ftype):
        for plugin in _metadata_writers[ftype]:
            if not is_disabled(plugin):
                with plugin:
                    try:
                        plugin.apply_null = apply_null_metadata.apply_null
                        plugin.set_metadata(stream, mi, ftype.lower().strip())
                        break
                    except:
                        print 'Failed to set metadata for', repr(getattr(mi, 'title', ''))
                        traceback.print_exc()

# }}}

# Add/remove plugins {{{

def add_plugin(path_to_zip_file):
    make_config_dir()
    plugin = load_plugin(path_to_zip_file)
    if plugin.name in builtin_names:
        raise NameConflict(
            'A builtin plugin with the name %r already exists' % plugin.name)
    plugin = initialize_plugin(plugin, path_to_zip_file)
    plugins = config['plugins']
    zfp = os.path.join(plugin_dir, plugin.name+'.zip')
    if os.path.exists(zfp):
        os.remove(zfp)
    shutil.copyfile(path_to_zip_file, zfp)
    plugins[plugin.name] = zfp
    config['plugins'] = plugins
    initialize_plugins()
    return plugin

def remove_plugin(plugin_or_name):
    name = getattr(plugin_or_name, 'name', plugin_or_name)
    plugins = config['plugins']
    removed = False
    if name in plugins.keys():
        removed = True
        zfp = plugins[name]
        if os.path.exists(zfp):
            os.remove(zfp)
        plugins.pop(name)
    config['plugins'] = plugins
    initialize_plugins()
    return removed

# }}}

# Input/Output format plugins {{{

def input_format_plugins():
    for plugin in _initialized_plugins:
        if isinstance(plugin, InputFormatPlugin):
            yield plugin

def plugin_for_input_format(fmt):
    customization = config['plugin_customization']
    for plugin in input_format_plugins():
        if fmt.lower() in plugin.file_types:
            plugin.site_customization = customization.get(plugin.name, None)
            return plugin

def all_input_formats():
    formats = set([])
    for plugin in input_format_plugins():
        for format in plugin.file_types:
            formats.add(format)
    return formats

def available_input_formats():
    formats = set([])
    for plugin in input_format_plugins():
        if not is_disabled(plugin):
            for format in plugin.file_types:
                formats.add(format)
    formats.add('zip'), formats.add('rar')
    return formats


def output_format_plugins():
    for plugin in _initialized_plugins:
        if isinstance(plugin, OutputFormatPlugin):
            yield plugin

def plugin_for_output_format(fmt):
    customization = config['plugin_customization']
    for plugin in output_format_plugins():
        if fmt.lower() == plugin.file_type:
            plugin.site_customization = customization.get(plugin.name, None)
            return plugin

def available_output_formats():
    formats = set([])
    for plugin in output_format_plugins():
        if not is_disabled(plugin):
            formats.add(plugin.file_type)
    return formats

# }}}

# Catalog plugins {{{

def catalog_plugins():
    for plugin in _initialized_plugins:
        if isinstance(plugin, CatalogPlugin):
            yield plugin

def available_catalog_formats():
    formats = set([])
    for plugin in catalog_plugins():
        if not is_disabled(plugin):
            for format in plugin.file_types:
                formats.add(format)
    return formats

def plugin_for_catalog_format(fmt):
    for plugin in catalog_plugins():
        if fmt.lower() in plugin.file_types:
            return plugin

# }}}

def device_plugins(): # {{{
    for plugin in _initialized_plugins:
        if isinstance(plugin, DevicePlugin):
            if not is_disabled(plugin):
                if platform in plugin.supported_platforms:
                    yield plugin
# }}}

# epub fixers {{{
def epub_fixers():
    for plugin in _initialized_plugins:
        if isinstance(plugin, ePubFixer):
            if not is_disabled(plugin):
                if platform in plugin.supported_platforms:
                    yield plugin
# }}}

# Metadata sources2 {{{
def metadata_plugins(capabilities):
    capabilities = frozenset(capabilities)
    for plugin in all_metadata_plugins():
        if plugin.capabilities.intersection(capabilities) and \
                not is_disabled(plugin):
            yield plugin

def all_metadata_plugins():
    for plugin in _initialized_plugins:
        if isinstance(plugin, Source):
            yield plugin
# }}}

# Initialize plugins {{{

_initialized_plugins = []

def initialize_plugin(plugin, path_to_zip_file):
    try:
        p = plugin(path_to_zip_file)
        p.initialize()
        return p
    except Exception:
        print 'Failed to initialize plugin:', plugin.name, plugin.version
        tb = traceback.format_exc()
        raise InvalidPlugin((_('Initialization of plugin %s failed with traceback:')
                            %tb) + '\n'+tb)


def initialize_plugins():
    global _initialized_plugins
    _initialized_plugins = []
    conflicts = [name for name in config['plugins'] if name in
            builtin_names]
    for p in conflicts:
        remove_plugin(p)
    for zfp in list(config['plugins'].itervalues()) + builtin_plugins:
        try:
            try:
                plugin = load_plugin(zfp) if not isinstance(zfp, type) else zfp
            except PluginNotFound:
                continue
            plugin = initialize_plugin(plugin, None if isinstance(zfp, type) else zfp)
            _initialized_plugins.append(plugin)
        except:
            print 'Failed to initialize plugin:', repr(zfp)
            if DEBUG:
                traceback.print_exc()
    _initialized_plugins.sort(cmp=lambda x,y:cmp(x.priority, y.priority), reverse=True)
    reread_filetype_plugins()
    reread_metadata_plugins()

initialize_plugins()

def initialized_plugins():
    for plugin in _initialized_plugins:
        yield plugin

# }}}

# CLI {{{

def option_parser():
    parser = OptionParser(usage=_('''\
    %prog options

    Customize calibre by loading external plugins.
    '''))
    parser.add_option('-a', '--add-plugin', default=None,
                      help=_('Add a plugin by specifying the path to the zip file containing it.'))
    parser.add_option('-r', '--remove-plugin', default=None,
                      help=_('Remove a custom plugin by name. Has no effect on builtin plugins'))
    parser.add_option('--customize-plugin', default=None,
                      help=_('Customize plugin. Specify name of plugin and customization string separated by a comma.'))
    parser.add_option('-l', '--list-plugins', default=False, action='store_true',
                      help=_('List all installed plugins'))
    parser.add_option('--enable-plugin', default=None,
                      help=_('Enable the named plugin'))
    parser.add_option('--disable-plugin', default=None,
                      help=_('Disable the named plugin'))
    return parser

def main(args=sys.argv):
    parser = option_parser()
    if len(args) < 2:
        parser.print_help()
        return 1
    opts, args = parser.parse_args(args)
    if opts.add_plugin is not None:
        plugin = add_plugin(opts.add_plugin)
        print 'Plugin added:', plugin.name, plugin.version
    if opts.remove_plugin is not None:
        if remove_plugin(opts.remove_plugin):
            print 'Plugin removed'
        else:
            print 'No custom plugin named', opts.remove_plugin
    if opts.customize_plugin is not None:
        name, custom = opts.customize_plugin.split(',')
        plugin = find_plugin(name.strip())
        if plugin is None:
            print 'No plugin with the name %s exists'%name
            return 1
        customize_plugin(plugin, custom)
    if opts.enable_plugin is not None:
        enable_plugin(opts.enable_plugin.strip())
    if opts.disable_plugin is not None:
        disable_plugin(opts.disable_plugin.strip())
    if opts.list_plugins:
        fmt = '%-15s%-20s%-15s%-15s%s'
        print fmt%tuple(('Type|Name|Version|Disabled|Site Customization'.split('|')))
        print
        for plugin in initialized_plugins():
            print fmt%(
                                plugin.type, plugin.name,
                                plugin.version, is_disabled(plugin),
                                plugin_customization(plugin)
                                )
            print '\t', plugin.description
            if plugin.is_customizable():
                print '\t', plugin.customization_help()
            print

    return 0

if __name__ == '__main__':
    sys.exit(main())
# }}}
<|MERGE_RESOLUTION|>--- conflicted
+++ resolved
@@ -92,12 +92,7 @@
     config['enabled_plugins'] = ep
 
 default_disabled_plugins = set([
-<<<<<<< HEAD
-    'Douban Books', 'Douban.com covers', 'Nicebooks', 'Nicebooks covers',
-    'Fictionwise', 'Kent District Library'
-=======
     'Overdrive',
->>>>>>> 31e2bc38
 ])
 
 def is_disabled(plugin):
