--- conflicted
+++ resolved
@@ -1,4 +1,3 @@
-from __future__ import with_statement
 __license__ = 'GPL 3'
 __copyright__ = '2010, sengian <sengian1@gmail.com>'
 __docformat__ = 'restructuredtext en'
@@ -34,12 +33,8 @@
         try:
             self.results = search(self.title, self.book_author, self.publisher,
                                   self.isbn, max_results=10, verbose=self.verbose)
-<<<<<<< HEAD
-        except Exception, e:
+        except Exception as e:
             import traceback
-=======
-        except Exception as e:
->>>>>>> ee447c7f
             self.exception = e
             self.tb = traceback.format_exc()
 
@@ -74,14 +69,10 @@
             if not ext:
                 ext = 'jpg'
             result_queue.put((True, cover_data, ext, self.name))
-<<<<<<< HEAD
-        except Exception, e:
+        except Exception as e:
             import traceback
-=======
-        except Exception as e:
->>>>>>> ee447c7f
             result_queue.put((False, self.exception_to_string(e),
-                traceback.format_exc(), self.name))
+                    traceback.format_exc(), self.name))
 
 
 class NiceBooksError(Exception):
@@ -126,21 +117,14 @@
             print _('Query: %s') % url
         
         try:
-<<<<<<< HEAD
             raw = browser.open_novisit(url, timeout=timeout).read()
         except Exception, e:
             import socket
-=======
-            raw = browser.open_novisit(self.BASE_URL+self.urldata, timeout=timeout).read()
-        except Exception as e:
->>>>>>> ee447c7f
             report(verbose)
             if callable(getattr(e, 'getcode', None)) and \
                     e.getcode() == 404:
                 return None
-            attr = getattr(e, 'args', [None])
-            attr = attr if attr else [None]
-            if isinstance(attr[0], socket.timeout):
+            if isinstance(getattr(e, 'args', [None])[0], socket.timeout):
                 raise NiceBooksError(_('Nicebooks timed out. Try again later.'))
             raise NiceBooksError(_('Nicebooks encountered an error.'))
         if '<title>404 - ' in raw:
@@ -159,7 +143,7 @@
     def __call__(self, browser, verbose, timeout = 5.):
         feed = self.brcall(browser, self.BASE_URL+self.urldata, verbose, timeout)
         if feed is None:
-            return None       
+            return None
 
         #nb of page to call
         try:
@@ -172,18 +156,9 @@
         pages =[feed]
         if nbpagetoquery > 1:
             for i in xrange(2, nbpagetoquery + 1):
-<<<<<<< HEAD
                 urldata = self.urldata + '&p=' + str(i)
                 feed = self.brcall(browser, self.BASE_URL+urldata, verbose, timeout)
                 if feed is None:
-=======
-                try:
-                    urldata = self.urldata + '&p=' + str(i)
-                    raw = browser.open_novisit(self.BASE_URL+urldata, timeout=timeout).read()
-                except Exception as e:
-                    continue
-                if '<title>404 - ' in raw:
->>>>>>> ee447c7f
                     continue
                 pages.append(feed)
 
@@ -273,21 +248,14 @@
 
     def get_individual_metadata(self, url, br, verbose):
         try:
-<<<<<<< HEAD
             raw = br.open_novisit(url).read()
-        except Exception, e:
+        except Exception as e:
             import socket
-=======
-            raw = browser.open_novisit(self.BASE_URL + linkdata).read()
-        except Exception as e:
->>>>>>> ee447c7f
             report(verbose)
             if callable(getattr(e, 'getcode', None)) and \
                     e.getcode() == 404:
                 return None
-            attr = getattr(e, 'args', [None])
-            attr = attr if attr else [None]
-            if isinstance(attr[0], socket.timeout):
+            if isinstance(getattr(e, 'args', [None])[0], socket.timeout):
                 raise NiceBooksError(_('NiceBooks timed out. Try again later.'))
             raise NiceBooksError(_('NiceBooks encountered an error.'))
         if '<title>404 - ' in raw:
@@ -305,7 +273,6 @@
                 report(verbose)
                 return None
 
-<<<<<<< HEAD
     def fetchdatathread(self, qbr, qsync, nb, url, verbose):
         try:
             browser = qbr.get(True)
@@ -349,39 +316,6 @@
             cons_thread.start()
             prod_thread.join()
             cons_thread.join()
-=======
-        # get results
-        return feed.xpath("//div[@id='container']")[0]
-
-    def populate(self, entries, browser, verbose=False):
-        #single entry
-        if len(entries) == 1 and not isinstance(entries[0], str):
-            try:
-                entry = entries[0].xpath("//div[@id='container']")[0]
-                entry = entry.find("div[@id='book-info']")
-                title = self.get_title(entry)
-                authors = self.get_authors(entry)
-            except Exception as e:
-                if verbose:
-                    print 'Failed to get all details for an entry'
-                    print e
-                return
-            self.append(self.fill_MI(entry, title, authors, verbose))
-        else:
-        #multiple entries
-            for x in entries:
-                try:
-                    entry = self.get_individual_metadata(browser, x, verbose)
-                    entry = entry.find("div[@id='book-info']")
-                    title = self.get_title(entry)
-                    authors = self.get_authors(entry)
-                except Exception as e:
-                    if verbose:
-                        print 'Failed to get all details for an entry'
-                        print e
-                    continue
-                self.append(self.fill_MI(entry, title, authors, verbose))
->>>>>>> ee447c7f
 
 class Covers(object):
 
@@ -411,16 +345,10 @@
             cover, ext = browser.open_novisit(self.urlimg, timeout=timeout).read(), \
                 self.urlimg.rpartition('.')[-1]
             return cover, ext if ext else 'jpg'
-<<<<<<< HEAD
-        except Exception, err:
+            
+        except Exception as err:
             import socket
-            attr = getattr(e, 'args', [None])
-            attr = attr if attr else [None]
-            if isinstance(attr[0], socket.timeout):
-=======
-        except Exception as err:
             if isinstance(getattr(err, 'args', [None])[0], socket.timeout):
->>>>>>> ee447c7f
                 raise NiceBooksError(_('Nicebooks timed out. Try again later.'))
             if not len(self.urlimg):
                 if not self.isbnf:
