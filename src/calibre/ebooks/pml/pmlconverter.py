--- conflicted
+++ resolved
@@ -143,11 +143,7 @@
         pml = re.sub(r'(?mus)^[ ]*(?=.)', '', pml)
         pml = re.sub(r'(?mus)(?<=.)[ ]*$', '', pml)
         pml = re.sub(r'(?mus)^[ ]*$', '', pml)
-<<<<<<< HEAD
-        
-=======
-
->>>>>>> f94a62cd
+
         # Footnotes and Sidebars
         pml = re.sub(r'(?mus)<footnote\s+id="(?P<target>.+?)">\s*(?P<text>.*?)\s*</footnote>', lambda match: '\\FN="fns-%s"%s\\FN' % (match.group('target'), match.group('text')) if match.group('text') else '', pml)
         pml = re.sub(r'(?mus)<sidebar\s+id="(?P<target>.+?)">\s*(?P<text>.*?)\s*</sidebar>', lambda match: '\\SB="fns-%s"%s\\SB' % (match.group('target'), match.group('text')) if match.group('text') else '', pml)
@@ -234,21 +230,13 @@
         elif code in self.BLOCK_STATES:
             text = self.process_code_block(code, stream, pre)
         else:
-<<<<<<< HEAD
-            text = self.process_code_simple(code)
-=======
             text = self.process_code_simple(code, stream)
->>>>>>> f94a62cd
 
         self.state[code][0] = not self.state[code][0]
 
         return text
 
-<<<<<<< HEAD
-    def process_code_simple(self, code):
-=======
     def process_code_simple(self, code, stream):
->>>>>>> f94a62cd
         text = u''
 
         if self.state[code][0]:
