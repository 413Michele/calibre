--- conflicted
+++ resolved
@@ -3,23 +3,15 @@
 
 '''Dialog to edit metadata in bulk'''
 
-<<<<<<< HEAD
-from PyQt4.Qt import SIGNAL, QObject, QDialog, QGridLayout, \
-    QCoreApplication
-=======
 from threading import Thread
 
 from PyQt4.Qt import QDialog, QGridLayout
->>>>>>> a2f46d86
 
 from calibre.gui2.dialogs.metadata_bulk_ui import Ui_MetadataBulkDialog
 from calibre.gui2.dialogs.tag_editor import TagEditor
 from calibre.ebooks.metadata import string_to_authors, \
     authors_to_string
 from calibre.gui2.custom_column_widgets import populate_metadata_page
-<<<<<<< HEAD
-from calibre.gui2.dialogs.progress import ProgressDialog
-=======
 from calibre.gui2.dialogs.progress import BlockingBusy
 from calibre.gui2 import error_dialog, Dispatcher
 
@@ -106,7 +98,6 @@
 
         self.callback()
 
->>>>>>> a2f46d86
 
 class MetadataBulkDialog(QDialog, Ui_MetadataBulkDialog):
 
@@ -202,103 +193,11 @@
         if len(self.ids) < 1:
             return QDialog.accept(self)
 
-<<<<<<< HEAD
-        pd = ProgressDialog(_('Working'),
-                _('Applying changes to %d books. This may take a while.')%len(self.ids),
-                0, 0, self, cancelable=False)
-        pd.setModal(True)
-        pd.show()
-        def upd():
-            QCoreApplication.processEvents()
-
-        try:
-            remove = unicode(self.remove_tags.text()).strip().split(',')
-            add = unicode(self.tags.text()).strip().split(',')
-            au = unicode(self.authors.text())
-            aus = unicode(self.author_sort.text())
-            do_aus = self.author_sort.isEnabled()
-            rating = self.rating.value()
-            pub = unicode(self.publisher.text())
-            do_series = self.write_series
-            series = unicode(self.series.currentText()).strip()
-            do_autonumber = self.autonumber_series.isChecked()
-            do_remove_format = self.remove_format.currentIndex() > -1
-            remove_format = unicode(self.remove_format.currentText())
-            do_swap_ta = self.swap_title_and_author.isChecked()
-            do_remove_conv = self.remove_conversion_settings.isChecked()
-            do_auto_author = self.auto_author_sort.isChecked()
-
-            upd()
-            self.changed = bool(self.ids)
-            for id in self.ids:
-                upd()
-                if do_swap_ta:
-                    title = self.db.title(id, index_is_id=True)
-                    aum = self.db.authors(id, index_is_id=True)
-                    if aum:
-                        aum = [a.strip().replace('|', ',') for a in aum.split(',')]
-                        new_title = authors_to_string(aum)
-                        self.db.set_title(id, new_title, notify=False)
-                    if title:
-                        new_authors = string_to_authors(title)
-                        self.db.set_authors(id, new_authors, notify=False)
-                upd()
-
-                if au:
-                    self.db.set_authors(id, string_to_authors(au), notify=False)
-                upd()
-
-                if do_auto_author:
-                    x = self.db.author_sort_from_book(id, index_is_id=True)
-                    if x:
-                        self.db.set_author_sort(id, x, notify=False)
-                upd()
-
-                if aus and do_aus:
-                    self.db.set_author_sort(id, aus, notify=False)
-                upd()
-
-                if rating != -1:
-                    self.db.set_rating(id, 2*rating, notify=False)
-
-                if pub:
-                    self.db.set_publisher(id, pub, notify=False)
-                upd()
-
-                if do_series:
-                    next = self.db.get_next_series_num_for(series)
-                    self.db.set_series(id, series, notify=False)
-                    num = next if do_autonumber and series else 1.0
-                    self.db.set_series_index(id, num, notify=False)
-                upd()
-
-                if do_remove_format:
-                    self.db.remove_format(id, remove_format, index_is_id=True, notify=False)
-                upd()
-
-                if do_remove_conv:
-                    self.db.delete_conversion_options(id, 'PIPE')
-
-            upd()
-            for w in getattr(self, 'custom_column_widgets', []):
-                w.commit(self.ids)
-            self.db.bulk_modify_tags(self.ids, add=add, remove=remove,
-                    notify=False)
-            upd()
-
-
-        finally:
-            pd.hide()
-
-        return QDialog.accept(self)
-
-=======
         self.changed = bool(self.ids)
         # Cache values from GUI so that Qt widgets are not used in
         # non GUI thread
         for w in getattr(self, 'custom_column_widgets', []):
             w.gui_val
->>>>>>> a2f46d86
 
         if self.remove_all_tags.isChecked():
             remove = self.db.all_tags()
